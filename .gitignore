__pycache__/
*.py[cod]

hangups
purplex
aiohttp
<<<<<<< HEAD

*.*~
/hangupsbot/__pycache__
=======
/build
/scripts
>>>>>>> 7bb45f4b
<|MERGE_RESOLUTION|>--- conflicted
+++ resolved
@@ -4,11 +4,8 @@
 hangups
 purplex
 aiohttp
-<<<<<<< HEAD
 
 *.*~
 /hangupsbot/__pycache__
-=======
 /build
-/scripts
->>>>>>> 7bb45f4b
+/scripts