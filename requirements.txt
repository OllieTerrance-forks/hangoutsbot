--- conflicted
+++ resolved
@@ -18,8 +18,5 @@
 spotipy
 slackclient >=0.16 # slackrtm (includes websockets)
 textblob
-<<<<<<< HEAD
 python_dateutil # gitlab sink
-=======
-telepot >= 6.5
->>>>>>> e89a62c8
+telepot >= 6.5 # telegram sync