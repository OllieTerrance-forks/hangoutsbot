# A Sync plugin for Telegram and Hangouts

import os, logging
import io
import asyncio
import hangups
import plugins
import aiohttp
import telepot
import telepot.async
import telepot.exception
from handlers import handler
from commands import command
import random

logger = logging.getLogger(__name__)


# TELEGRAM BOT

class TelegramBot(telepot.async.Bot):
    def __init__(self, hangupsbot):
        self.config = hangupsbot.config.get_by_path(['telesync'])
        if self.config['enabled']:
            try:
                super(TelegramBot, self).__init__(self.config['api_key'])
            except Exception as e:
                raise telepot.TelegramError("Couldn't initialize telesync", 10)

            if "bot_name" in hangupsbot.config.get_by_path(["telesync"]):
                self.name = hangupsbot.config.get_by_path(["telesync"])["bot_name"]
            else:
                self.name = "bot"

            self.commands = {}
            self.onMessageCallback = TelegramBot.on_message
            self.onPhotoCallback = TelegramBot.on_photo
            self.onStickerCallback = TelegramBot.on_sticker
            self.onUserJoinCallback = TelegramBot.on_user_join
            self.onUserLeaveCallback = TelegramBot.on_user_leave
            self.onLocationShareCallback = TelegramBot.on_location_share
            self.onSupergroupUpgradeCallback = TelegramBot.on_supoergroup_upgrade
            self.ho_bot = hangupsbot
        else:
            logger.info('telesync disabled in config.json')

    @asyncio.coroutine
    def setup_bot_info(self):
        """Setup bot.id, bot.name and bot.username fields"""
        _bot_data = yield from self.getMe()
        self.id = _bot_data['id']
        self.name = _bot_data['first_name']
        self.username = _bot_data['username']
        logger.info('[TELESYNC]Telegram bot info: id: {bot_id}, name: {bot_name}, username: {bot_username}'.format(
            bot_id=self.id, bot_name=self.name, bot_username=self.username))


    def add_command(self, cmd, func):
        self.commands[cmd] = func

    def remove_command(self, cmd):
        if cmd in self.commands:
            del self.commands[cmd]

    @staticmethod
    def is_command(msg):
        if 'text' in msg:
            if msg['text'].startswith('/'):
                return True
        return False

    @staticmethod
    def parse_command(cmd):
        txt_split = cmd.split()
        return txt_split[0].split("@")[0], txt_split[1:]

    @staticmethod
    def get_user_id(msg):
        if 'from' in msg:
            return str(msg['from']['id'])
        return ""

    @staticmethod
    def get_username(msg, chat_action='from'):
        if 'username' in msg[chat_action]:
            return str(msg[chat_action]['username'])
        return ""

    @staticmethod
    def on_message(bot, chat_id, msg):
        print("[MSG] {uid} : {txt}".format(uid=msg['from']['id'], txt=msg['text']))

    @staticmethod
    def on_photo(bot, chat_id, msg):
        print("[PIC]{uid} : {photo_id}".format(uid=msg['from']['id'], photo_id=msg['photo'][0]['file_id']))

    @staticmethod
    def on_sticker(bot, chat_id, msg):
        print("[STI]{uid} : {file_id}".format(uid=msg['from']['id'], file_id=msg['sticker']['file_id']))

    @staticmethod
    def on_user_join(bot, chat_id, msg):
        print("New User: {name}".format(name=msg['new_chat_member']['first_name']))

    @staticmethod
    def on_user_leave(bot, chat_id, msg):
        print("{name} Left the gorup".format(name=msg['left_chat_member']['first_name']))

    @staticmethod
    def on_location_share(bot, chat_id, msg):
        print("{name} shared a location".format(name=msg['from']['first_name']))

    @staticmethod
    def on_supoergroup_upgrade(bot, msg):
        print("Group {old_chat_id} upgraded to supergroup {new_chat_id}".format(old_chat_id=msg['chat']['id'],
                                                                                new_chat_id=msg['migrate_to_chat_id']))

    def set_on_message_callback(self, func):
        self.onMessageCallback = func

    def set_on_photo_callback(self, func):
        self.onPhotoCallback = func

    def set_on_sticker_callback(self, func):
        self.onStickerCallback = func

    def set_on_user_join_callback(self, func):
        self.onUserJoinCallback = func

    def set_on_user_leave_callback(self, func):
        self.onUserLeaveCallback = func

    def set_on_location_share_callback(self, func):
        self.onLocationShareCallback = func

    def set_on_supoergroup_upgrade_callback(self, func):
        self.onSupergroupUpgradeCallback = func

    def is_telegram_admin(self, user_id):
        tg_admins = self.ho_bot.config.get_by_path(['telesync'])['admins']
        return True if str(user_id) in tg_admins else False

    @asyncio.coroutine
    def handle(self, msg):

        if 'migrate_to_chat_id' in msg:
            yield from self.onSupergroupUpgradeCallback(self, msg)

        else:
            flavor = telepot.flavor(msg)

            if flavor == "chat":  # chat message
                content_type, chat_type, chat_id = telepot.glance(msg)
                if content_type == 'text':
                    if TelegramBot.is_command(msg):  # bot command
                        cmd, params = TelegramBot.parse_command(msg['text'])
                        user_id = TelegramBot.get_user_id(msg)
                        args = {'params': params, 'user_id': user_id, 'chat_type': chat_type}
                        if cmd in self.commands:
                            yield from self.commands[cmd](self, chat_id, args)
                        else:
                            if self.config['be_quiet']:
                                pass
                            else:
                                yield from self.sendMessage(chat_id, "Unknown command: {cmd}".format(cmd=cmd))

                    else:  # plain text message
                        yield from self.onMessageCallback(self, chat_id, msg)

                elif content_type == 'location':
                    yield from self.onLocationShareCallback(self, chat_id, msg)

                elif content_type == 'new_chat_member':
                    yield from self.onUserJoinCallback(self, chat_id, msg)

                elif content_type == 'left_chat_member':
                    yield from self.onUserLeaveCallback(self, chat_id, msg)

                elif content_type == 'photo':
                    yield from self.onPhotoCallback(self, chat_id, msg)

                elif content_type == 'sticker':
                    if 'enable_sticker_sync' in tg_bot.ho_bot.config.get_by_path(['telesync']):
                        if tg_bot.ho_bot.config.get_by_path(['telesync'])['enable_sticker_sync']:
                            yield from self.onStickerCallback(self, chat_id, msg)

            elif flavor == "inline_query":  # inline query e.g. "@gif cute panda"
                query_id, from_id, query_string = telepot.glance(msg, flavor=flavor)
                print("inline_query")

            elif flavor == "chosen_inline_result":
                result_id, from_id, query_string = telepot.glance(msg, flavor=flavor)
                print("chosen_inline_result")

            else:
                raise telepot.BadFlavor(msg)


def tg_util_get_group_name(msg):
    """
    :param msg: msg object from telepot
    :return: if msg sent to a group, will return Groups name, return msg type otherwise
    """
    title = msg['chat']['type']
    # if title == 'group' or title == 'supergroup':
    if title in ['group', 'supergroup']:
        title = msg['chat']['title']
    return title


def tg_util_get_photo_caption(msg):
    caption = ""
    if 'caption' in msg:
        caption = msg['caption']

    return caption


def tg_util_get_photo_list(msg):
    photos = []
    if 'photo' in msg:
        photos = msg['photo']
        photos = sorted(photos, key=lambda k: k['width'])

    return photos


def tg_util_location_share_get_lat_long(msg):
    lat = ""
    long = ""
    if 'location' in msg:
        loc = msg['location']
        lat = loc['latitude']
        long = loc['longitude']

    return lat, long


def tg_util_create_gmaps_url(lat, long, https=True):
    return "{https}://maps.google.com/maps?q={lat},{long}".format(https='https' if https else 'http', lat=lat,
                                                                  long=long)


def tg_util_create_telegram_me_link(username, https=True):
    return "{https}://telegram.me/{username}".format(https='https' if https else 'http', username=username)


def tg_util_sync_get_user_name(msg, chat_action='from'):
    profile_dict = tg_bot.ho_bot.memory.get_by_path(['profilesync'])['tg2ho']
    username = TelegramBot.get_username(msg, chat_action=chat_action)
    logger.info("message from: {}".format(msg['from']['id']))
    if str(msg['from']['id']) in profile_dict:
        # logger.info("message from: {}".format(msg['from']['id']))
        user_html = profile_dict[str(msg['from']['id'])]['user_text']
    else:
        url = tg_util_create_telegram_me_link(username)
        user_html = "<a href='{url}' >{uname}</a>".format(url=url, uname=msg[chat_action]['first_name'])
    return msg[chat_action]['first_name'] if username == "" else user_html


@asyncio.coroutine
def tg_on_message(tg_bot, tg_chat_id, msg):
    tg2ho_dict = tg_bot.ho_bot.memory.get_by_path(['telesync'])['tg2ho']
<<<<<<< HEAD
    telesync_config = tg_bot.ho_bot.config.get_by_path(['telesync'])

=======
    config = tg_bot.ho_bot.config.get_by_path(['telesync'])
>>>>>>> d6afb209
    if str(tg_chat_id) in tg2ho_dict:
        chat_title = ""
        if "sync_chat_titles" not in config or config["sync_chat_titles"]:
            chat_title = ' <b>({gname})</b>'.format(gname=tg_util_get_group_name(msg))
        text = "<b>{uname}</b>{chat_title}: {text}".format(uname=tg_util_sync_get_user_name(msg),
                                                           chat_title=chat_title,
                                                           text=msg['text'])

        if 'sync_reply_to' in telesync_config:
            if telesync_config['sync_reply_to']:
                if 'reply_to_message' in msg:
                    content_type, chat_type, chat_id = telepot.glance(msg['reply_to_message'])
                    if msg['reply_to_message']['from']['first_name'].lower() == tg_bot.name.lower():
                        r_text = msg['reply_to_message']['text'].split(':') if 'text' in msg[
                            'reply_to_message'] else content_type
                        r2_user = r_text[0]
                    else:
                        r_text = ['', msg['reply_to_message']['text']] if 'text' in msg[
                            'reply_to_message'] else content_type
                        r2_user = tg_util_sync_get_user_name(msg['reply_to_message'])
                    if content_type == 'text':
                        r2_text = r_text[1]
                        r2_text = r2_text if len(r2_text) < 30 else r2_text[0:30] + "..."
                    else:
                        r2_text = content_type
                    text = "| <i><b>{r2uname}</b></i>:\n| <i>{r2text}</i>\n{newtext}".format(r2uname=r2_user,
                                                                                             r2text=r2_text,
                                                                                             newtext=text)

        ho_conv_id = tg2ho_dict[str(tg_chat_id)]
        yield from tg_bot.ho_bot.coro_send_message(ho_conv_id, text)

        logger.info("[TELESYNC] Telegram message forwarded: {msg} to: {ho_conv_id}".format(msg=msg['text'],
                                                                                           ho_conv_id=ho_conv_id))


@asyncio.coroutine
def tg_on_sticker(tg_bot, tg_chat_id, msg):
    tg2ho_dict = tg_bot.ho_bot.memory.get_by_path(['telesync'])['tg2ho']

    if str(tg_chat_id) in tg2ho_dict:
        ho_conv_id = tg2ho_dict[str(tg_chat_id)]

        photo_id = msg['sticker']['file_id']

        # TODO: find a better way to handling file paths
        photo_path = 'hangupsbot/plugins/telesync/telesync_photos/' + photo_id + ".jpg"

        text = "Uploading sticker from <b>{uname}</b> in <b>{gname}</b>...".format(
            uname=tg_util_sync_get_user_name(msg),
            gname=tg_util_get_group_name(msg))
        yield from tg_bot.ho_bot.coro_send_message(conversation=ho_conv_id, message=text)

        file_dir = os.path.dirname(photo_path)
        if not os.path.exists(file_dir):
            os.makedirs(file_dir)

        yield from tg_bot.download_file(photo_id, photo_path)

        logger.info("[TELESYNC] Uploading sticker {fid}".format(fid=photo_id))
        with open(photo_path, "rb") as photo_file:
            ho_photo_id = yield from tg_bot.ho_bot._client.upload_image(photo_file,
                                                                        filename=os.path.basename(photo_path))

        yield from tg_bot.ho_bot.coro_send_message(ho_conv_id, '', image_id=ho_photo_id)

        logger.info("[TELESYNC] Upload succeed.")

        if tg_bot.ho_bot.config.get_by_path(['telesync'])['do_not_keep_photos']:
            os.remove(photo_path)  # don't use unnecessary space on disk


@asyncio.coroutine
def tg_on_photo(tg_bot, tg_chat_id, msg):
    tg2ho_dict = tg_bot.ho_bot.memory.get_by_path(['telesync'])['tg2ho']

    if str(tg_chat_id) in tg2ho_dict:
        ho_conv_id = tg2ho_dict[str(tg_chat_id)]

        photos = tg_util_get_photo_list(msg)
        photo_caption = tg_util_get_photo_caption(msg)

        photo_id = photos[len(photos) - 1]['file_id']  # get photo id so we can download it

        # TODO: find a better way to handling file paths
        photo_path = 'hangupsbot/plugins/telesync/telesync_photos/' + photo_id + ".jpg"

        text = "Uploading photo from <b>{uname}</b> in <b>{gname}</b>...".format(
            uname=tg_util_sync_get_user_name(msg),
            gname=tg_util_get_group_name(msg))
        yield from tg_bot.ho_bot.coro_send_message(ho_conv_id, text)

        file_dir = os.path.dirname(photo_path)
        if not os.path.exists(file_dir):
            os.makedirs(file_dir)

        yield from tg_bot.download_file(photo_id, photo_path)

        logger.info("[TELESYNC] Uploading photo...")
        with open(photo_path, "rb") as photo_file:
            ho_photo_id = yield from tg_bot.ho_bot._client.upload_image(photo_file,
                                                                        filename=os.path.basename(photo_path))

        yield from tg_bot.ho_bot.coro_send_message(ho_conv_id, photo_caption, image_id=ho_photo_id)

        logger.info("[TELESYNC] Upload succeed.")

        if tg_bot.ho_bot.config.get_by_path(['telesync'])['do_not_keep_photos']:
            os.remove(photo_path)  # don't use unnecessary space on disk


@asyncio.coroutine
def tg_on_user_join(tg_bot, tg_chat_id, msg):
    config_dict = tg_bot.ho_bot.config.get_by_path(['telesync'])
    if 'sync_join_messages' not in config_dict or not config_dict['sync_join_messages']:
        return

    tg2ho_dict = tg_bot.ho_bot.memory.get_by_path(['telesync'])['tg2ho']
    if str(tg_chat_id) in tg2ho_dict:
        text = "<b>{uname}</b> joined <b>{gname}</b>".format(
            uname=tg_util_sync_get_user_name(msg, chat_action='new_chat_member'),
            gname=tg_util_get_group_name(msg))

        ho_conv_id = tg2ho_dict[str(tg_chat_id)]
        yield from tg_bot.ho_bot.coro_send_message(ho_conv_id, text)

        # yield from tg_bot.sendMessage(tg_chat_id, text)

        logger.info("[TELESYNC] {text}".format(text=text))


@asyncio.coroutine
def tg_on_user_leave(tg_bot, tg_chat_id, msg):
    config_dict = tg_bot.ho_bot.config.get_by_path(['telesync'])
    if 'sync_join_messages' not in config_dict or not config_dict['sync_join_messages']:
        return

    tg2ho_dict = tg_bot.ho_bot.memory.get_by_path(['telesync'])['tg2ho']
    if str(tg_chat_id) in tg2ho_dict:
        text = "<b>{uname}</b> left <b>{gname}</b>".format(
            uname=tg_util_sync_get_user_name(msg, chat_action='left_chat_member'),
            gname=tg_util_get_group_name(msg))

        ho_conv_id = tg2ho_dict[str(tg_chat_id)]
        yield from tg_bot.ho_bot.coro_send_message(ho_conv_id, text)

        # yield from tg_bot.sendMessage(tg_chat_id, text)

        logger.info("[TELESYNC] {text}".format(text=text))


@asyncio.coroutine
def tg_on_location_share(tg_bot, tg_chat_id, msg):
    lat, long = tg_util_location_share_get_lat_long(msg)
    maps_url = tg_util_create_gmaps_url(lat, long)

    tg2ho_dict = tg_bot.ho_bot.memory.get_by_path(['telesync'])['tg2ho']
    config = tg_bot.ho_bot.config.get_by_path(['telesync'])

    if str(tg_chat_id) in tg2ho_dict:
        chat_title = ""
        if "sync_chat_titles" not in config or config["sync_chat_titles"]:
            chat_title = ' <b>({gname})</b>'.format(gname=tg_util_get_group_name(msg))
        text = "<b>{uname}</b>{chat_title}: {text}".format(uname=tg_util_sync_get_user_name(msg),
                                                           chat_title=chat_title,
                                                           text=maps_url)

        ho_conv_id = tg2ho_dict[str(tg_chat_id)]
        yield from tg_bot.ho_bot.coro_send_message(ho_conv_id, text)

        logger.info("[TELESYNC] Telegram location forwarded: {msg} to: {ho_conv_id}".format(msg=maps_url,
                                                                                            ho_conv_id=ho_conv_id))


@asyncio.coroutine
def tg_on_supergroup_upgrade(bot, msg):
    old_chat_id = str(msg['chat']['id'])
    new_chat_id = str(msg['migrate_to_chat_id'])

    memory = bot.ho_bot.memory.get_by_path(['telesync'])
    tg2ho_dict = memory['tg2ho']
    ho2tg_dict = memory['ho2tg']

    if old_chat_id in tg2ho_dict:
        ho_conv_id = tg2ho_dict[old_chat_id]
        ho2tg_dict[ho_conv_id] = new_chat_id
        tg2ho_dict[new_chat_id] = ho_conv_id
        del tg2ho_dict[old_chat_id]

        new_memory = {'tg2ho': tg2ho_dict, 'ho2tg': ho2tg_dict}
        bot.ho_bot.memory.set_by_path(['telesync'], new_memory)

        logger.info("Telegram group {old_chat_id} upgraded to Supergroup {new_chat_id}".format(
            old_chat_id=old_chat_id, new_chat_id=new_chat_id))


@asyncio.coroutine
def tg_command_whoami(bot, chat_id, args):
    user_id = args['user_id']
    chat_type = args['chat_type']
    if 'private' == chat_type:
        yield from bot.sendMessage(chat_id, "Your Telegram user id: {user_id}".format(user_id=user_id))
    else:
        yield from bot.sendMessage(chat_id, "This command can only be used in private chats")


@asyncio.coroutine
def tg_command_whereami(bot, chat_id, args):
    user_id = args['user_id']
    if bot.is_telegram_admin(user_id):
        yield from bot.sendMessage(chat_id, "current group's id: '{chat_id}'".format(chat_id=chat_id))
    else:
        yield from bot.sendMessage(chat_id, "Only admins can do that")


@asyncio.coroutine
def tg_command_set_sync_ho(bot, chat_id, args):  # /setsyncho <hangout conv_id>

    user_id = args['user_id']
    params = args['params']

    if not bot.is_telegram_admin(user_id):
        yield from bot.sendMessage(chat_id, "Only admins can do that")
        return

    if len(params) != 1:
        yield from bot.sendMessage(chat_id, "Illegal or Missing arguments!!!")
        return

    memory = bot.ho_bot.memory.get_by_path(['telesync'])
    tg2ho_dict = memory['tg2ho']
    ho2tg_dict = memory['ho2tg']

    if str(chat_id) in tg2ho_dict:
        yield from bot.sendMessage(chat_id,
                                   "Sync target '{ho_conv_id}' already set".format(ho_conv_id=str(params[0])))

    else:
        tg2ho_dict[str(chat_id)] = str(params[0])
        ho2tg_dict[str(params[0])] = str(chat_id)

        new_memory = {'tg2ho': tg2ho_dict, 'ho2tg': ho2tg_dict}
        bot.ho_bot.memory.set_by_path(['telesync'], new_memory)

        yield from bot.sendMessage(chat_id, "Sync target set to '{ho_conv_id}''".format(ho_conv_id=str(params[0])))


@asyncio.coroutine
def tg_command_clear_sync_ho(bot, chat_id, args):
    user_id = args['user_id']
    if not bot.is_telegram_admin(user_id):
        yield from bot.sendMessage(chat_id, "Only admins can do that")
        return
    memory = bot.ho_bot.memory.get_by_path(['telesync'])
    tg2ho_dict = memory['tg2ho']
    ho2tg_dict = memory['ho2tg']

    if str(chat_id) in tg2ho_dict:
        ho_conv_id = tg2ho_dict[str(chat_id)]
        del tg2ho_dict[str(chat_id)]
        del ho2tg_dict[ho_conv_id]

    new_memory = {'tg2ho': tg2ho_dict, 'ho2tg': ho2tg_dict}
    bot.ho_bot.memory.set_by_path(['telesync'], new_memory)

    yield from bot.sendMessage(chat_id, "Sync target cleared")


@asyncio.coroutine
def tg_command_add_bot_admin(bot, chat_id, args):
    user_id = args['user_id']
    params = args['params']
    chat_type = args['chat_type']

    if 'private' != chat_type:
        yield from bot.sendMessage(chat_id, "This command must be invoked in private chat")
        return

    if not bot.is_telegram_admin(user_id):
        yield from bot.sendMessage(chat_id, "Only admins can do that")
        return

    if len(params) != 1:
        yield from bot.sendMessage(chat_id, "Illegal or Missing arguments!!!")
        return

    text = ""

    tg_conf = bot.ho_bot.config.get_by_path(['telesync'])
    if str(params[0]) not in tg_conf['admins']:
        tg_conf['admins'].append(str(params[0]))
        bot.ho_bot.config.set_by_path(['telesync'], tg_conf)
        text = "User added to admins"
    else:
        text = "User is already an admin"

    yield from bot.sendMessage(chat_id, text)


@asyncio.coroutine
def tg_command_remove_bot_admin(bot, chat_id, args):
    user_id = args['user_id']
    params = args['params']
    chat_type = args['chat_type']

    if 'private' != chat_type:
        yield from bot.sendMessage(chat_id, "This command must be invoked in private chat")
        return

    if not bot.is_telegram_admin(user_id):
        yield from bot.sendMessage(chat_id, "Only admins can do that")
        return

    if len(params) != 1:
        yield from bot.sendMessage(chat_id, "Illegal or Missing arguments!!!")
        return

    target_user = str(params[0])

    text = ""
    tg_conf = bot.ho_bot.config.get_by_path(['telesync'])
    if target_user in tg_conf['admins']:
        tg_conf['admins'].remove(target_user)
        bot.ho_bot.config.set_by_path(['telesync'], tg_conf)
        text = "User removed from admins"
    else:
        text = "User is not an admin"

    yield from bot.sendMessage(chat_id, text)


@asyncio.coroutine
def tg_command_tldr(bot, chat_id, args):
    params = args['params']

    tg2ho_dict = tg_bot.ho_bot.memory.get_by_path(['telesync'])['tg2ho']
    if str(chat_id) in tg2ho_dict:
        ho_conv_id = tg2ho_dict[str(chat_id)]
        tldr_args = {'params': params, 'conv_id': ho_conv_id}
        try:
            text = bot.ho_bot.call_shared("plugin_tldr_shared", bot.ho_bot, tldr_args)
            yield from bot.sendMessage(chat_id, text, parse_mode='HTML')
        except KeyError as ke:
            yield from bot.sendMessage(chat_id, "TLDR plugin is not active. KeyError: {e}".format(e=ke))


@asyncio.coroutine
def tg_command_sync_profile(bot, chat_id, args):
    if 'private' != args['chat_type']:
        yield from bot.sendMessage(chat_id, "Comand must be run in private chat!")
        return
    tg2ho_dict = bot.ho_bot.memory.get_by_path(['profilesync'])['tg2ho']
    ho2tg_dict = bot.ho_bot.memory.get_by_path(['profilesync'])['ho2tg']
    user_id = args['user_id']
    if str(user_id) in tg2ho_dict:
        yield from bot.sendMessage(chat_id, "Your profile is currently synced, to change this run /unsyncprofile")
        return

    rndm = random.randint(0, 9223372036854775807)
    tg2ho_dict[str(user_id)] = str(rndm)
    ho2tg_dict[str(rndm)] = str(user_id)
    new_memory = {'tg2ho': tg2ho_dict, 'ho2tg': ho2tg_dict}
    print(new_memory)
    bot.ho_bot.memory.set_by_path(['profilesync'], new_memory)

    yield from bot.sendMessage(chat_id, "Paste the following command in the private ho with me")
    yield from bot.sendMessage(chat_id, "/bot syncprofile {}".format(str(rndm)))


@asyncio.coroutine
def tg_command_unsync_profile(bot, chat_id, args):
    if 'private' != args['chat_type']:
        yield from bot.sendMessage(chat_id, "Comand must be run in private chat!")
        return

    tg2ho_dict = bot.ho_bot.memory.get_by_path(['profilesync'])['tg2ho']
    ho2tg_dict = bot.ho_bot.memory.get_by_path(['profilesync'])['ho2tg']
    text = ""
    if args['user_id'] in tg2ho_dict:
        ho_id = tg2ho_dict[str(args['user_id'])]['ho_id']
        del tg2ho_dict[str(args['user_id'])]
        del ho2tg_dict[str(ho_id)]
        new_memory = {'tg2ho': tg2ho_dict, 'ho2tg': ho2tg_dict}
        bot.ho_bot.memory.set_by_path(['profilesync'], new_memory)
        text = "Succsessfully removed sync of your profile."
    else:
        text = "There is no sync setup for your profile."

    yield from bot.sendMessage(chat_id, text)


@asyncio.coroutine
def tg_command_get_me(bot, chat_id, args):
    """
    return Telegram Bot's id, name and username
    :param bot: TelegramBot object
    :param chat_id: chat id
    :param args: other args
    :return: None
    """
    user_id = args['user_id']
    chat_type = args['chat_type']
    if 'private' != chat_type:
        yield from bot.sendMessage(chat_id, "Comand must be run in private chat!")
        return

    if bot.is_telegram_admin(user_id):
        yield from bot.sendMessage(chat_id,
                                   "id: {id}, name: {name}, username: @{username}".format(id=bot.id, name=bot.name,
                                                                                          username=bot.username))
    else:
        yield from bot.sendMessage(chat_id, "Only admins can do that")


# TELEGRAM DEFINITIONS END

# HANGOUTSBOT

tg_bot = None


def _initialise(bot):
    if not bot.config.exists(['telesync']):
        bot.config.set_by_path(['telesync'], {'api_key': "PUT_YOUR_TELEGRAM_API_KEY_HERE",
                                              'enabled': True,
                                              'admins': [],
                                              'do_not_keep_photos': True,
                                              'enable_sticker_sync' : True,
                                              'sync_chat_titles' : True,
                                              'sync_join_messages' : True,
                                              'be_quiet': False})

    bot.config.save()

    if not bot.memory.exists(['telesync']):
        bot.memory.set_by_path(['telesync'], {'ho2tg': {}, 'tg2ho': {}})

    if not bot.memory.exists(['profilesync']):
        bot.memory.set_by_path(['profilesync'], {'ho2tg': {}, 'tg2ho': {}})

    telesync_config = bot.config.get_by_path(['telesync'])

    if telesync_config['enabled']:
        global tg_bot
        tg_bot = TelegramBot(bot)
        tg_bot.set_on_message_callback(tg_on_message)
        tg_bot.set_on_photo_callback(tg_on_photo)
        tg_bot.set_on_sticker_callback(tg_on_sticker)
        tg_bot.set_on_user_join_callback(tg_on_user_join)
        tg_bot.set_on_user_leave_callback(tg_on_user_leave)
        tg_bot.set_on_location_share_callback(tg_on_location_share)
        tg_bot.set_on_supoergroup_upgrade_callback(tg_on_supergroup_upgrade)
        tg_bot.add_command("/whoami", tg_command_whoami)
        tg_bot.add_command("/whereami", tg_command_whereami)
        tg_bot.add_command("/setsyncho", tg_command_set_sync_ho)
        tg_bot.add_command("/clearsyncho", tg_command_clear_sync_ho)
        tg_bot.add_command("/addadmin", tg_command_add_bot_admin)
        tg_bot.add_command("/removeadmin", tg_command_remove_bot_admin)
        tg_bot.add_command("/tldr", tg_command_tldr)
        tg_bot.add_command("/syncprofile", tg_command_sync_profile)
        tg_bot.add_command("/unsyncprofile", tg_command_unsync_profile)
        tg_bot.add_command("/getme", tg_command_get_me)

        loop = asyncio.get_event_loop()
        # run telegram bot
        loop.create_task(tg_bot.message_loop())
        loop.create_task(tg_bot.setup_bot_info())


@command.register(admin=False)
def syncprofile(bot, event, *args):
    """
    /bot syncprofile <id> - syncs the g+ profile with the tg profile, id will be posted by bot on tg side
    :param bot:
    :param event:
    :param args:
    :return:
    """
    parameters = list(args)

    ho2tg_dict = bot.memory.get_by_path(['profilesync'])['ho2tg']
    tg2ho_dict = bot.memory.get_by_path(['profilesync'])['tg2ho']

    if len(parameters) > 1:
        yield from bot.coro_send_message(event.conv_id, "Too many arguments")
    elif len(parameters) < 1:
        yield from bot.coro_send_message(event.conv_id, "Too few arguments")
    elif len(parameters) == 1:
        if str(parameters[0]) in ho2tg_dict:
            tg_id = ho2tg_dict[str(parameters[0])]
            user_gplus = 'https://plus.google.com/u/0/{uid}/about'.format(uid=event.user_id.chat_id)
            user_text = '<a href="{user_gplus}">{uname}</a>'.format(uname=event.user.full_name, user_gplus=user_gplus)
            ho_id = parameters[0]
            tg2ho_dict[tg_id] = {'user_gplus': user_gplus, 'user_text': user_text, 'ho_id': ho_id}
            # del ho2tg_dict[str(parameters[0])]
            ho2tg_dict[str(event.user_id.chat_id)] = str(tg_id)
            new_mem = {'tg2ho': tg2ho_dict, 'ho2tg': ho2tg_dict}
            bot.memory.set_by_path(['profilesync'], new_mem)
            yield from bot.coro_send_message(event.conv_id, "Succsesfully set up profile sync.")
            yield from bot.coro_send_message(event.conv_id,
                                             "Syncing ho: {} with tg: {}".format(event.user_id.chat_id, ho2tg_dict))
        else:
            yield from bot.coro_send_message(event.conv_id,
                                             "You have to execute following command from telegram first:")
            yield from bot.coro_send_message(event.conv_id, "/syncprofile")


@command.register(admin=True)
def telesync(bot, event, *args):
    """
    /bot telesync <telegram chat id> - set sync with telegram group
    /bot telesync - disable sync and clear sync data from memory
    """
    parameters = list(args)

    memory = bot.memory.get_by_path(['telesync'])
    tg2ho_dict = memory['tg2ho']
    ho2tg_dict = memory['ho2tg']

    if len(parameters) > 1:
        yield from bot.coro_send_message(event.conv_id, "Too many arguments")

    elif len(parameters) == 0:
        if str(event.conv_id) in ho2tg_dict:
            tg_chat_id = ho2tg_dict[str(event.conv_id)]
            del ho2tg_dict[str(event.conv_id)]
            del tg2ho_dict[str(tg_chat_id)]

        yield from bot.coro_send_message(event.conv_id, "Sync target cleared")

    elif len(parameters) == 1:
        tg_chat_id = str(parameters[0])

        if str(event.conv_id) in ho2tg_dict:
            yield from bot.coro_send_message(event.conv_id,
                                             "Sync target '{tg_conv_id}' already set".format(
                                                 tg_conv_id=str(tg_chat_id)))
        else:
            tg2ho_dict[str(tg_chat_id)] = str(event.conv_id)
            ho2tg_dict[str(event.conv_id)] = str(tg_chat_id)
            yield from bot.coro_send_message(event.conv_id,
                                             "Sync target set to {tg_conv_id}".format(tg_conv_id=str(tg_chat_id)))

    else:
        raise RuntimeError("plugins/telesync: it seems something really went wrong, you should not see this error")

    new_memory = {'ho2tg': ho2tg_dict, 'tg2ho': tg2ho_dict}
    bot.memory.set_by_path(['telesync'], new_memory)


@asyncio.coroutine
def is_valid_image_link(url):
    """
    :param url:
    :return: result, file_name
    """
    if ' ' not in url:
        if url.startswith(("http://", "https://")):
            if url.endswith((".jpg", ".jpeg", ".gif", ".gifv", ".webm", ".png", ".mp4")):
                ext = url.split(".")[-1].strip()
                file = url.split("/")[-1].strip().replace(".", "").replace("_", "-")
                return True, "{name}.{ext}".format(name=file, ext=ext)
            else:
                with aiohttp.ClientSession() as session:
                    resp = yield from session.get(url)
                    headers = resp.headers
                    resp.close()
                    if "image" in headers['CONTENT-TYPE']:
                        content_disp = headers['CONTENT-DISPOSITION']
                        content_disp = content_disp.replace("\"", "").split("=")
                        file_ext = content_disp[2].split('.')[1].strip()
                        if file_ext in ("jpg", "jpeg", "gif", "gifv", "webm", "png", "mp4"):
                            file_name = content_disp[1].split("?")[0].strip()
                            return True, "{name}.{ext}".format(name=file_name, ext=file_ext)
    return False, ""


def get_photo_extension(file_name):
    return ".{}".format(file_name.rpartition('.')[-1])


def is_animated_photo(file_name):
    return True if get_photo_extension(file_name).endswith((".gif", ".gifv", ".webm", ".mp4")) else False


@handler.register(priority=5, event=hangups.ChatMessageEvent)
def _on_hangouts_message(bot, event, command=""):
    global tg_bot

    if event.text.startswith('/'):  # don't sync /bot commands
        return

    sync_text = event.text
    photo_url = ""

    has_photo, photo_file_name = yield from is_valid_image_link(sync_text)

    if has_photo:
        photo_url = sync_text
        sync_text = "(shared an image)"

    ho2tg_dict = bot.memory.get_by_path(['telesync'])['ho2tg']
    config_dict = tg_bot.ho_bot.config.get_by_path(['telesync'])

    if event.conv_id in ho2tg_dict:
        user_gplus = 'https://plus.google.com/u/0/{uid}/about'.format(uid=event.user_id.chat_id)
        chat_title = ""
        if "sync_chat_titles" not in config_dict or config_dict["sync_chat_titles"]:
            chat_title = ' <b>({gname})</b>'.format(gname=event.conv.name)
        text = '<a href="{user_gplus}">{uname}</a>{chat_title}: {text}'.format(uname=event.user.full_name,
                                                                               user_gplus=user_gplus,
                                                                               chat_title=chat_title,
                                                                               text=sync_text)
        yield from tg_bot.sendMessage(ho2tg_dict[event.conv_id], text, parse_mode='html',
                                      disable_web_page_preview=True)
        if has_photo:
            photo_name = "{rand}-{file_name}".format(rand=random.randint(1, 100000), file_name=photo_file_name)
            photo_path = 'hangupsbot/plugins/telesync/telesync_photos/' + photo_name

            file_dir = os.path.dirname(photo_path)
            if not os.path.exists(file_dir):
                os.makedirs(file_dir)

            with aiohttp.ClientSession() as session:
                resp = yield from session.get(photo_url)
                raw_data = yield from resp.read()
                resp.close()
                with open(photo_path, "wb") as f:
                    f.write(raw_data)
                    logger.info("plugins/telesync: photo url: {url}".format(url=photo_url))
                    logger.info("plugins/telesync: file saved: {file}".format(file=photo_path))

                if is_animated_photo(photo_path):
                    yield from tg_bot.sendDocument(ho2tg_dict[event.conv_id], open(photo_path, 'rb'))
                else:
                    yield from tg_bot.sendPhoto(ho2tg_dict[event.conv_id], open(photo_path, 'rb'))

            if config_dict['do_not_keep_photos']:
                os.remove(photo_path)  # don't use unnecessary space on disk
                logger.info("plugins/telesync: file removed: {file}".format(file=photo_path))


def create_membership_change_message(user_name, user_gplus, group_name, membership_event="left"):
    text = '<a href="{user_gplus}">{uname}</a> {membership_event} <b>({gname})</b>'.format(uname=user_name,
                                                                                           user_gplus=user_gplus,
                                                                                           gname=group_name,
                                                                                           membership_event=membership_event)
    return text


@handler.register(priority=5, event=hangups.MembershipChangeEvent)
def _on_membership_change(bot, event, command=""):
    config_dict = tg_bot.ho_bot.config.get_by_path(['telesync'])
    if 'sync_join_messages' not in config_dict or not config_dict['sync_join_messages']:
        return

    # Generate list of added or removed users
    event_users = [event.conv.get_user(user_id) for user_id
                   in event.conv_event.participant_ids]
    names = ', '.join([user.full_name for user in event_users])

    user_gplus = 'https://plus.google.com/u/0/{uid}/about'.format(uid=event.user_id.chat_id)

    membership_event = "joined" if event.conv_event.type_ == hangups.MembershipChangeType.JOIN else "left"
    text = create_membership_change_message(names, user_gplus, event.conv.name, membership_event)

    ho2tg_dict = bot.memory.get_by_path(['telesync'])['ho2tg']

    if event.conv_id in ho2tg_dict:
        yield from tg_bot.sendMessage(ho2tg_dict[event.conv_id], text, parse_mode='html',
                                      disable_web_page_preview=True)<|MERGE_RESOLUTION|>--- conflicted
+++ resolved
@@ -261,12 +261,7 @@
 @asyncio.coroutine
 def tg_on_message(tg_bot, tg_chat_id, msg):
     tg2ho_dict = tg_bot.ho_bot.memory.get_by_path(['telesync'])['tg2ho']
-<<<<<<< HEAD
-    telesync_config = tg_bot.ho_bot.config.get_by_path(['telesync'])
-
-=======
     config = tg_bot.ho_bot.config.get_by_path(['telesync'])
->>>>>>> d6afb209
     if str(tg_chat_id) in tg2ho_dict:
         chat_title = ""
         if "sync_chat_titles" not in config or config["sync_chat_titles"]:
@@ -275,8 +270,8 @@
                                                            chat_title=chat_title,
                                                            text=msg['text'])
 
-        if 'sync_reply_to' in telesync_config:
-            if telesync_config['sync_reply_to']:
+        if 'sync_reply_to' in config:
+            if config['sync_reply_to']:
                 if 'reply_to_message' in msg:
                     content_type, chat_type, chat_id = telepot.glance(msg['reply_to_message'])
                     if msg['reply_to_message']['from']['first_name'].lower() == tg_bot.name.lower():
