import hangups

import plugins

import uuid


_reprocessors = {}

prefix = "uuid://"

def _initialise(bot):
    plugins.register_admin_command(["testcontext"])
    plugins.register_handler(_scan_for_reprocessor_context, type="allmessages")
    plugins.register_shared('reprocessor.attach_reprocessor', _attach_reprocessor)


def _attach_reprocessor(func):
    _id = str(uuid.uuid4())
    _reprocessors[_id] = func
    context_fragment = '<a href="' + prefix + _id + '"> </a>'
    return context_fragment


def _scan_for_reprocessor_context(bot, event, command):
    if len(event.conv_event.segments) > 0:
<<<<<<< HEAD
        last_segment = event.conv_event.segments[-1]
        if last_segment.link_target:
            if last_segment.link_target.startswith(prefix):
                _id = last_segment.link_target[len(prefix):]
                if _id in _reprocessors:
                    print("valid uuid: {}".format(_id))
                    event.conv_event.segments.pop()
                    _reprocessors[_id](bot, event, _id)
                    del _reprocessors[_id]
=======
        for segment in event.conv_event.segments:
            if segment.link_target:
                if segment.link_target.startswith(prefix):
                    _id = segment.link_target[len(prefix):]
                    if _id in _reprocessors:
                        print("valid uuid found: {}".format(_id))
                        _reprocessors[_id](bot, event, _id)
                        del _reprocessors[_id]
>>>>>>> 6010c49b


def testcontext(bot, event, *args):
    """test hidden context"""
    bot.send_message_parsed(event.conv_id, "This message has hidden context" + bot.call_shared("reprocessor.attach_reprocessor", _reprocess_the_event))

def _reprocess_the_event(bot, event, id):
    bot.send_message_parsed(event.conv_id, '<em>I am responding to a message with uuid: {}</em><br />VISIBLE CONTENT WAS: "{}"'.format(id, event.text))<|MERGE_RESOLUTION|>--- conflicted
+++ resolved
@@ -24,17 +24,6 @@
 
 def _scan_for_reprocessor_context(bot, event, command):
     if len(event.conv_event.segments) > 0:
-<<<<<<< HEAD
-        last_segment = event.conv_event.segments[-1]
-        if last_segment.link_target:
-            if last_segment.link_target.startswith(prefix):
-                _id = last_segment.link_target[len(prefix):]
-                if _id in _reprocessors:
-                    print("valid uuid: {}".format(_id))
-                    event.conv_event.segments.pop()
-                    _reprocessors[_id](bot, event, _id)
-                    del _reprocessors[_id]
-=======
         for segment in event.conv_event.segments:
             if segment.link_target:
                 if segment.link_target.startswith(prefix):
@@ -43,7 +32,6 @@
                         print("valid uuid found: {}".format(_id))
                         _reprocessors[_id](bot, event, _id)
                         del _reprocessors[_id]
->>>>>>> 6010c49b
 
 
 def testcontext(bot, event, *args):
