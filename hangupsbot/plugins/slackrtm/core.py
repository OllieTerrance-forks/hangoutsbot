--- conflicted
+++ resolved
@@ -196,11 +196,7 @@
 
 
 class SlackRTMSync(object):
-<<<<<<< HEAD
-    def __init__(self, channelid, hangoutid, hotag, slacktag, sync_joins=True, image_upload=True, showslackrealnames=False, showhorealnames="real"):
-=======
-    def __init__(self, hangoutsbot, channelid, hangoutid, hotag, slacktag, sync_joins=True, image_upload=True, showslackrealnames=False):
->>>>>>> eee52a0f
+    def __init__(self, hangoutsbot, channelid, hangoutid, hotag, slacktag, sync_joins=True, image_upload=True, showslackrealnames=False, showhorealnames="real"):
         self.channelid = channelid
         self.hangoutid = hangoutid
         self.hotag = hotag
@@ -228,14 +224,10 @@
             slacktag = 'NOT_IN_CONFIG'
         slackrealnames = True
         if 'showslackrealnames' in sync_dict and not sync_dict['showslackrealnames']:
-<<<<<<< HEAD
             slackrealnames = False
         horealnames = 'real'
         if 'showhorealnames' in sync_dict:
             horealnames = sync_dict['showhorealnames']
-        return SlackRTMSync(sync_dict['channelid'], sync_dict['hangoutid'], sync_dict['hotag'], slacktag, sync_joins, image_upload, slackrealnames, horealnames)
-=======
-            realnames = False
         return SlackRTMSync( hangoutsbot,
                              sync_dict['channelid'],
                              sync_dict['hangoutid'],
@@ -243,8 +235,8 @@
                              slacktag,
                              sync_joins,
                              image_upload,
-                             realnames )
->>>>>>> eee52a0f
+                             slackrealnames,
+                             horealnames)
 
     def toDict(self):
         return {
@@ -811,7 +803,15 @@
 
         active_syncs = []
         for sync in self.get_syncs(hangoutid=conv_id):
-<<<<<<< HEAD
+            if sync.channelid != channel_id:
+                continue
+            if sync.hangoutid != conv_id:
+                continue
+            active_syncs.append(sync)
+
+        for sync in active_syncs:
+            bridge_user = sync._bridgeinstance._get_user_details(user, { "event": event })
+
             extras = []
             if sync.showhorealnames == "nick":
                 display_name = bridge_user["nickname"] or bridge_user["full_name"]
@@ -830,26 +830,6 @@
 
             if extras:
                 display_name = "{} ({})".format(display_name, ", ".join(extras))
-=======
-            if sync.channelid != channel_id:
-                continue
-            if sync.hangoutid != conv_id:
-                continue
-            active_syncs.append(sync)
-
-        for sync in active_syncs:
-            bridge_user = sync._bridgeinstance._get_user_details(user, { "event": event })
-
-            display_name = bridge_user["preferred_name"]
-
-            if sync.hotag:
-                if sync.hotag is True:
-                    if "chatbridge" in event.passthru and event.passthru["chatbridge"]["source_title"]:
-                        chat_title = event.passthru["chatbridge"]["source_title"]
-                        display_name += " ({})".format(chat_title)
-                elif sync.hotag is not True and sync.hotag:
-                    display_name += " ({})".format(sync.hotag)
->>>>>>> eee52a0f
 
             slackrtm_fragment = "<ho://{}/{}| >".format(conv_id, bridge_user["chat_id"] or bridge_user["preferred_name"])
 
