import aiohttp, logging, json, os, random, urllib.request

import hangups

import plugins


logger = logging.getLogger(__name__)


_externals = { "running": False }


def _initialise(bot):
    plugins.register_user_command(["meme"])


def meme(bot, event, *args):
    """Searches for a meme related to <something>;
    grabs a random meme when none provided"""
    if _externals["running"]:
        yield from bot.coro_send_message(event.conv_id, "<i>busy, give me a moment...</i>")
        return

    _externals["running"] = True

    try:
        parameters = list(args)
        if len(parameters) == 0:
            parameters.append("robot")

<<<<<<< HEAD
        links = yield from _retrieve("https://memegenerator.net/memes/search?q=" + "+".join(parameters), ".item_medium_small > a", "href")
        links = yield from _retrieve("https://memegenerator.net" + random.choice(links), ".item_medium_small > a", "href")
        instance_link = "https://memegenerator.net" + random.choice(links)
        links = yield from _retrieve(instance_link, ".instance_large > img", "src")

        if len(links) > 0:
            jpg_link = links.pop()
=======
        """public api: http://version1.api.memegenerator.net"""
        url_api = 'http://version1.api.memegenerator.net/Instances_Search?q=' + "+".join(parameters) + '&pageIndex=0&pageSize=25'
>>>>>>> b0ba89ab

        api_request = yield from aiohttp.request('get', url_api)
        json_results = yield from api_request.read()
        results = json.loads(str(json_results, 'utf-8'))

        if len(results['result']) > 0:
            instanceImageUrl = random.choice(results['result'])['instanceImageUrl']

            image_data = urllib.request.urlopen(instanceImageUrl)
            filename = os.path.basename(instanceImageUrl)
            legacy_segments = [hangups.ChatMessageSegment( instanceImageUrl,
                                                           hangups.SegmentType.LINK,
                                                           link_target = instanceImageUrl )]
            logger.debug("uploading {} from {}".format(filename, instanceImageUrl))
            photo_id = yield from bot._client.upload_image(image_data, filename=filename)

            yield from bot.coro_send_message(event.conv.id_, legacy_segments, image_id=photo_id)

        else:
            yield from bot.coro_send_message(event.conv_id, "<i>couldn't find a nice picture :( try again</i>")

    except Exception as e:
        yield from bot.coro_send_message(event.conv_id, "<i>couldn't find a suitable meme! try again</i>")
        logger.exception("FAILED TO RETRIEVE MEME")

    finally:
        _externals["running"] = False<|MERGE_RESOLUTION|>--- conflicted
+++ resolved
@@ -29,18 +29,8 @@
         if len(parameters) == 0:
             parameters.append("robot")
 
-<<<<<<< HEAD
-        links = yield from _retrieve("https://memegenerator.net/memes/search?q=" + "+".join(parameters), ".item_medium_small > a", "href")
-        links = yield from _retrieve("https://memegenerator.net" + random.choice(links), ".item_medium_small > a", "href")
-        instance_link = "https://memegenerator.net" + random.choice(links)
-        links = yield from _retrieve(instance_link, ".instance_large > img", "src")
-
-        if len(links) > 0:
-            jpg_link = links.pop()
-=======
         """public api: http://version1.api.memegenerator.net"""
         url_api = 'http://version1.api.memegenerator.net/Instances_Search?q=' + "+".join(parameters) + '&pageIndex=0&pageSize=25'
->>>>>>> b0ba89ab
 
         api_request = yield from aiohttp.request('get', url_api)
         json_results = yield from api_request.read()
