<<<<<<< HEAD
__version__ = "3.0.0-beta"
=======
__version__ = "2.8-alpha"
>>>>>>> b21f2ef6
<|MERGE_RESOLUTION|>--- conflicted
+++ resolved
@@ -1,5 +1 @@
-<<<<<<< HEAD
 __version__ = "3.0.0-beta"
-=======
-__version__ = "2.8-alpha"
->>>>>>> b21f2ef6
