# Copyright (C) 2015 THE PACKAGE'S COPYRIGHT HOLDER
# This file is distributed under the same license as the PACKAGE package.
# Team France <contact@resfr.eu>, 2015.


msgid ""
msgstr ""
"Project-Id-Version: PACKAGE VERSION\n"
"Report-Msgid-Bugs-To: \n"
"POT-Creation-Date: 2015-05-01 03:42+0300\n"
"PO-Revision-Date: 2015-05-11 11:43+0200\n"
"Last-Translator: Team France <contact@resfr.eu>\n"
"Language-Team: Team France <contact@resfr.eu>\n"
"Language: fr\n"
"MIME-Version: 1.0\n"
"Content-Type: text/plain; charset=CHARSET\n"
"Content-Transfer-Encoding: 8bit\n"

#: commands.py:44
msgid "CommandDispatcher.run: {}"
msgstr ""

#: commands.py:45 handlers.py:167
msgid "EXCEPTION in {}"
msgstr "EXCEPTION dans {}"

#: commands.py:90
msgid "<b>User commands:</b>"
msgstr "<b>Commandes utilisateur :</b>"

#: commands.py:95
msgid "<i>For more information, please see: {}</i>"
msgstr "<i>Pour plus d'informations, voir svp : {}</i>"

#: commands.py:99
msgid "<b>Admin commands:</b>"
msgstr "<b>Commandes Admin :</b>"

#: commands.py:114
msgid "<i>{}, I've sent you some help ;)</i>"
msgstr "<i>{}, Je t'ai envoyé un peu d'aide ;)</i>"

#: commands.py:116
msgid ""
"<i>{}, before I can help you, you need to private message me and say hi.</i>"
msgstr "<i>{}, afin de pouvoir t'aider, tu dois démarrer une conversation privée avec moi et dire bonjour.</i>"

#: commands.py:122
msgid "pong"
msgstr "pong"

#: commands.py:139
msgid "<i>{}, you <b>opted-out</b> from bot private messages</i>"
msgstr "<i>{}, tu <b>refuses</b> les messages privés du bot</i>"

#: commands.py:141
msgid "<i>{}, you <b>opted-in</b> for bot private messages</i>"
msgstr "<i>{}, tu <b>acceptes</b> les messages privés du bot</i>"

#: commands.py:147
msgid "Bot Version: <b>{}</b>"
msgstr "Version du bot : <b>{}</b>"

#: commands.py:154
msgid "{}: unknown command"
msgstr "Commande inconnue"

#: config.py:23
msgid "exception occurred, config.json likely malformed"
msgstr "exception survenue, config.json susceptible d'etre malformé"

#: config.py:24
msgid " check {}"
msgstr " vérifiez {}"

#: config.py:25
msgid " {}"
msgstr " {}"

#: handlers.py:104
msgid "{}: missing parameter(s)"
msgstr "{} : paramètre(s) manquant(s)"

#: handlers.py:111
msgid "{}: Can't do that."
msgstr "{} : Je ne peux pas faire ça"

#: handlers.py:149
msgid "coroutine"
msgstr "coroutine"

#: handlers.py:153
msgid "function"
msgstr "fonction"

#: handlers.py:158
msgid "SuppressHandler"
msgstr "SuppressHandler"

#: handlers.py:172
msgid "SuppressAllHandlers"
msgstr "SuppressAllHandlers"

#: hangupsbot.py:84
msgid "eid/dtime: {}/{}"
msgstr "eid/dtime: {}/{}"

#: hangupsbot.py:85
msgid "cid/cname: {}/{}"
msgstr "cid/cname: {}/{}"

#: hangupsbot.py:87
msgid "uid/uname: {}/{}"
msgstr "uid/uname: {}/{}"

#: hangupsbot.py:89
msgid "uid/uname: {}!{}/{}"
msgstr "uid/uname: {}!{}/{}"

#: hangupsbot.py:90
msgid "txtlen/tx: {}/{}"
msgstr "txtlen/tx: {}/{}"

#: hangupsbot.py:91
msgid "eventdump: completed --8<--"
msgstr "eventdump: completed --8<--"

#: hangupsbot.py:118
msgid "HangupsBot: memory file will be used: {}"
msgstr "HangupsBot: fichier memoire qui sera utilise: {}"

#: hangupsbot.py:122
msgid "creating memory file: {}"
msgstr "Creation du fichier mémoire : {}"

#: hangupsbot.py:126
msgid "failed to create default memory file: {}"
msgstr "impossible de créer le fichier par défaut : {}"

#: hangupsbot.py:139
msgid "{} already registered in shared"
msgstr "{} déjà enregistré dans le partage"

#: hangupsbot.py:163
msgid "Login failed ({})"
msgstr "Connexion refusée ({})"

#: hangupsbot.py:189
msgid "unrecoverable low-level error"
msgstr "erreur système fatale"

#: hangupsbot.py:190
msgid ""
"Client unexpectedly disconnected:\n"
"{}"
msgstr "déconnexion innatendue du client {}"

#: hangupsbot.py:191
msgid "Waiting {} seconds..."
msgstr "Veuillez patienter {} secondes..."

#: hangupsbot.py:193
msgid "Trying to connect again (try {} of {})..."
msgstr "Nouvelle connexion en cours (essai {} sur {})"

#: hangupsbot.py:194
msgid "Maximum number of retries reached! Exiting..."
msgstr "Nombre maximal de tentatives atteint ! Fin..."

#: hangupsbot.py:248
msgid "could not identify conversation id"
msgstr "Identification de la conversation impossible"

#: hangupsbot.py:262
msgid "_begin_message_sending(): SuppressEventHandling"
msgstr ""

#: hangupsbot.py:272
msgid "_begin_message_sending(): global context: {}"
msgstr ""

#: hangupsbot.py:276
msgid "_begin_message_sending(): {}"
msgstr ""

#: hangupsbot.py:287
msgid "list_conversations() returned {} conversation(s)"
msgstr ""

#: hangupsbot.py:289
msgid "list_conversations()"
msgstr ""

#: hangupsbot.py:350
msgid "Conversations:"
msgstr "Discussions:"

#: hangupsbot.py:369
msgid "memory: {} is 1on1 with {}"
msgstr "memory: {} est en relation 1 a 1 avec {}"

#: hangupsbot.py:409
msgid "_on_message_sent(): failed to send message"
msgstr ""

#: hangupsbot.py:414
msgid "Connected!"
msgstr "Connecté"

#: hangupsbot.py:446
msgid "_on_event(): ignoring duplicate event {}"
msgstr ""

#: hangupsbot.py:475
msgid "_execute_hooks()"
msgstr ""

#: hangupsbot.py:481
msgid "Connection lost!"
msgstr "Connexion perdue!"

#: hangupsbot.py:488
msgid "DEPRECATED: external_send_message(), use send_html_to_conversation()"
msgstr ""

#: hangupsbot.py:496
msgid ""
"DEPRECATED: external_send_message_parsed(), use send_html_to_conversation()"
msgstr ""

#: hangupsbot.py:500
msgid "send_html_to_conversation(): sending to {}"
msgstr ""

#: hangupsbot.py:506
msgid "send_html_to_user(): 1-to-1 conversation not found"
msgstr ""

#: hangupsbot.py:508
msgid "send_html_to_user(): sending to {}"
msgstr ""

#: hangupsbot.py:517
msgid ""
"DEPRECATED: send_html_to_user_or_conversation(), use "
"send_html_to_conversation() or send_html_to_user()"
msgstr ""

#: hangupsbot.py:548
msgid "log detailed debugging messages"
msgstr "Messages de debug détaillés dans le fichier de log"

#: hangupsbot.py:550
msgid "log file path"
msgstr "chemin du fichier de journalisation"

#: hangupsbot.py:552
msgid "cookie storage path"
msgstr "chemin de stockage du cookie"

#: hangupsbot.py:554
msgid "memory storage path"
msgstr "chemin de stockage de la mémoire"

#: hangupsbot.py:556
msgid "config storage path"
msgstr "chemin de stockage de la configuration"

#: hangupsbot.py:558
msgid "show program's version number and exit"
msgstr "montre le numéro de version du programme puis quitte"

#: hangupsbot.py:568
msgid "Failed to create directory: {}"
msgstr "Échec de la création du répertoire: {}"

#: hangupsbot.py:576
msgid "Failed to copy default config file: {}"
msgstr "Échec de la copie du fichier de configuration par défaut: {}"

#: plugins/botaliases.py:33
msgid "bot aliases: {}"
msgstr "alias utilisés par le robot"

#: plugins/botaliases.py:46
msgid "<i>bot alias: {}</i>"
msgstr "<i>alias du bot: {}</i>"

#: plugins/botaliases.py:75
msgid "<i>not authorised to change bot alias</i>"
msgstr "<i>non autorisé à changer l’alias du bot</i>"

#: plugins/chance.py:26
msgid "<i>{} rolled <b>{}</b></i>"
msgstr "alias utilisé par le robot"

#: plugins/chance.py:31
msgid "<i>{}, coin turned up <b>heads</b></i>"
msgstr "<i>{}, la pièce est côté <b>face</b></i>"

#: plugins/chance.py:33
msgid "<i>{}, coin turned up <b>tails</b></i>"
msgstr "<i>{}, la pièce est côté <b>pile</b></i>"

#: plugins/convtools_invitations.py:145
msgid "<em>invite: missing \"to\" or \"from\"</em>"
msgstr "<em>invitation: \"à destination de\" ou \"de la part de\" manquant</em>"

#: plugins/convtools_invitations.py:149
msgid "<em>invite: missing \"to\"</em>"
msgstr "<em>invitation: \"A destination de\" manquant</em>"

#: plugins/convtools_invitations.py:156
msgid "<em>invite: specify \"from\" or explicit list of \"users\"</em>"
msgstr "<em>invitation: spécifiez \"de la part de\" ou détaillez la liste des \"utilisateurs\"</em>"

#: plugins/convtools_invitations.py:184
msgid "<em>invite: nobody invited</em>"
msgstr "<em>invitation: personne n'est invité</em>"

#: plugins/convtools_invitations.py:194
msgid "<em>invite: {} invitations created</em>"
msgstr "<em>invitation: {} invitations créées</em>"

#: plugins/convtools_invitations.py:212
msgid "<b>Invites for {}:</b>"
msgstr "<b>Invitations for {}:</b>"

#: plugins/convtools_invitations.py:218
msgid ""
"<em>To claim an invite, use the rsvp command followed by the invite code</em>"
msgstr "<em>Pour demander une invitation, utiliser la commande rsvp suivie du code d'invitation</em>"

#: plugins/convtools_invitations.py:221
msgid "<em>no invites to display</em>"
msgstr "aucune invitation en cours"

#: plugins/convtools.py:131
msgid "<i>group refreshed</i><br />"
msgstr "le groupe est à jour"

#: plugins/convtools.py:132
msgid "<b>group obsoleted</b>"
msgstr "<b>groupe obsolète</b>"

#: plugins/default.py:23
msgid "DEFAULT: LEGACY FRAMEWORK MODE"
msgstr "DEFAULT: LEGACY FRAMEWORK MODE"

#: plugins/default.py:27
msgid "DEFAULT: OBSOLETE FRAMEWORK MODE"
msgstr "DEFAULT: OBSOLETE FRAMEWORK MODE"

#: plugins/default.py:36 plugins/default.py:46
msgid "NOPE! Some things aren't worth repeating."
msgstr "NAN! Certains choses valent la peine d'être répétées."

#: plugins/default.py:59
msgid "broadcast: no message set"
msgstr "diffusion: aucun message de défini"

#: plugins/default.py:62
msgid "broadcast: no conversations available"
msgstr "diffusion: aucune conversation disponible"

#: plugins/default.py:65
msgid "<b>message:</b><br />{}<br /><b>to:</b><br />{}"
msgstr "<b>message:</b><br />{}<br /><b>à:</b><br />{}"

#: plugins/default.py:75
msgid "broadcast: message not allowed"
msgstr "diffusion: message interdit"

#: plugins/default.py:79
msgid "broadcast: message must be supplied after subcommand"
msgstr "diffusion: un message doit être saisi après la sous commande"

#: plugins/default.py:98
msgid "broadcast: {} conversation(s)"
msgstr "diffusion: {} discussion(s)"

#: plugins/default.py:112
msgid "broadcast: removed {}"
msgstr "diffusion: {} supprimé"

#: plugins/default.py:118
msgid "broadcast: message sent to {} chats"
msgstr "diffusion; message envoyé aux {} tchats"

#: plugins/default.py:120
msgid "broadcast: /bot broadcast [info|message|add|remove|NOW] ..."
msgstr "diffusion: /bot broadcast [info|message|add|remove|NOW] ..."

#: plugins/default.py:122
msgid "broadcast: /bot broadcast [info|message|add|remove|NOW]"
msgstr "diffusion: /bot broadcast [info|message|add|remove|NOW]"

#: plugins/default.py:146
msgid "results for user named \"{}\":"
msgstr "resultats pour les utilisateurs nommés \"{}\":"

#: plugins/default.py:171
msgid "<b>list of active hangouts:</b><br />"
msgstr "<b>liste des hangouts actifs:</b><br />"

#: plugins/default.py:194
msgid "<b>results for hangouts named \"{}\"</b><br />"
msgstr "<b>résultats pour les hangouts nommés \"{}\"</b><br />"

#: plugins/default.py:225
msgid "I'll be back!"
<<<<<<< HEAD
msgstr "Sarah Connor"
=======
msgstr "I'll be back!"
>>>>>>> 77d1a492

#: plugins/default.py:237
msgid "HangupsBot killed by user {} from conversation {}"
msgstr "HangupsBot tué par l’utilisateur {} depuis la conversation {}"

#: plugins/default.py:289
msgid "append failed on non-list"
msgstr "Erreur d'ajout dans une liste inexstante"

#: plugins/default.py:302
msgid "remove failed on non-list"
msgstr "Erreur de suppression dans une liste inexstante"

#: plugins/default.py:311
msgid "Parameter does not exist!"
msgstr "Paramètre inexistant"

#: plugins/default.py:333
msgid "<b>{}</b>, chat_id = <i>{}</i>"
msgstr "<b>{}</b>, chat_id = <i>{}</i>"

#: plugins/default.py:341
msgid "You are at <b>{}</b>, conv_id = <i>{}</i>"
msgstr "Vous êtes sur <b>{}</b>, conv_id = <i>{}</i>"

#: plugins/dnd.py:23
msgid "dnd: list migrated to memory"
msgstr "dnd: liste déplacée en mémoire"

#: plugins/dnd.py:38
msgid "dnd: list migrated to dictionary"
msgstr "dnd: liste déplacée dans le dictionnaire"

#: plugins/example_memory.py:22
msgid "<b>{}</b>, remembered!"
msgstr "<b>{}</b>, enregistré!"

#: plugins/example_memory.py:27
msgid "<b>{}</b>, remembered something else!"
msgstr "<b>{}</b>, enregistrer autre chose!"

#: plugins/example_memory.py:38
msgid "<b>{}</b>, nothing remembered!"
msgstr "<b>{}</b>, rien d'enregistré!"

#: plugins/example_memory.py:43
msgid "<b>{}</b> asked me to remember <i>\"{}\"</i>"
msgstr "<b>{}</b> m’a demandé de retenir <i>\"{}\"</i>"

#: plugins/example_memory.py:54
msgid "<b>{}</b>, nothing to forget!"
msgstr "<b>{}</b>, rien à oublier!"

#: plugins/example_memory.py:60
msgid "<b>{}</b>, forgotten!"
msgstr "<b>{}</b>, oublié!"

#: plugins/example_memory.py:76
msgid "<b>{}</b>, remembered for this conversation"
msgstr "<b>{}</b>, enregistré pour cette discussion"

#: plugins/example_memory.py:81
msgid "<b>{}</b>, remembered something else for this conversation!"
msgstr "<b>{}</b>, également enregistré pour cette discussion"

#: plugins/example_memory.py:92
msgid "<b>{}</b>, nothing remembered for this conversation!"
msgstr "<b>{}</b>, aucun enregistrement de cette discussion"

#: plugins/example_memory.py:97
msgid "<b>{}</b> asked me to remember <i>\"{}\" for this conversation</i>"
msgstr "<b>{}</b> m'a demandé de me souvenir de <i>\"{}\" pour cette discussion</i>"

#: plugins/example_memory.py:108
msgid "<b>{}</b>, nothing to forget for this conversation!"
msgstr "<b>{}</b>, rien à oublier pour cette discussion!"

#: plugins/example_memory.py:114
msgid "<b>{}</b>, forgotten for this conversation!"
msgstr "<b>{}</b>, oublié pour cette conversation!"

#: plugins/example_printrenames.py:21
msgid "EXAMPLE_PRINTRENAMES: {} cleared the conversation name"
msgstr ""

#: plugins/example_printrenames.py:23
msgid "EXAMPLE_PRINTRENAMES: {} renamed the conversation to {}"
msgstr ""

#: plugins/example_watchmembers.py:23
msgid "EXAMPLE_WATCHMEMBERS: {} has added {}"
msgstr ""

#: plugins/example_watchmembers.py:26
msgid "EXAMPLE_WATCHMEMBERS: {} has left"
msgstr ""

#: plugins/__init__.py:90
msgid "HangupsBot: config.plugins is not defined, using ALL"
msgstr "HangupsBot: config.plugins n'est pas defini, utilisation de ALL"

#: plugins/__init__.py:109
msgid "EXCEPTION during plugin import: {}"
msgstr "EXCEPTION lors de l'importation du plugin : {}"

#: plugins/__init__.py:113
msgid "plugin: {}"
msgstr "plugin : {}"

#: plugins/__init__.py:165
msgid "EXCEPTION during plugin init: {}"
msgstr "EXCEPTION durant l'initialisation du plugin : {}"

#: plugins/__init__.py:190
msgid "added: {}"
msgstr "ajouté : {}"

#: plugins/_legacy_forwarding.py:17
msgid "FORWARDING: {}"
msgstr "TRANSFERT : {}"

#: plugins/lookup.py:14
msgid "<b>{}</b>, spreadsheet remembered!"
msgstr "<b>{}</b>, tableur mémorisé!"

#: plugins/lookup.py:33
msgid "<b>{}</b>, spreadsheet for this conversation: <a href=\"{}\">{}</a>"
msgstr "<b>{}</b>, tableurs pour cette discussion: <a href=\"{}\">{}</a>"

#: plugins/lookup.py:43
msgid "<b>{}</b>, no spreadsheet to forget for this conversation!"
msgstr "<b>{}</b>, aucun tableur à oublier pour cette discussion!"

#: plugins/lookup.py:49
msgid "<b>{}</b>, spreadsheet forgotten for this conversation!"
msgstr "<b>{}</b>, tableur oublié pour cette discussion!"

#: plugins/lookup.py:56
msgid "Spreadsheet function disabled"
msgstr "fonction tableur désactivée"

#: plugins/lookup.py:62
msgid "Spreadsheet URL not set"
msgstr "URL de tableur non définie"

#: plugins/lookup.py:70
msgid "Results for keyword <b>{}</b>:<br />"
msgstr "Resultats pour le mot-clé <b>{}</b>:<br />"

#: plugins/lookup.py:72
#, python-brace-format
msgid "{0} ({1}) has requested to lookup '{2}'"
msgstr "{0} ({1}) a demande a consulter '{2}'"

#: plugins/lookup.py:79
#, python-brace-format
msgid "Response status code = {0}"
msgstr "Response status code = {0}"

#: plugins/lookup.py:108
msgid "<br />Row {}: "
msgstr "<br />Ligne {}: "

#: plugins/lookup.py:118
#, python-brace-format
msgid "<br />{0} rows found. Only returning first {1}."
msgstr "<br />{0} lignes trouvées. Renvoi uniquement les {1} premières."

#: plugins/lookup.py:120
msgid "No match found"
msgstr "Aucune correspondance trouvée"

#: plugins/lottery.py:33
msgid "LOTTERY: joint room keys {}"
msgstr "LOTTERY : clés de la salle commune {}"

#: plugins/lottery.py:42
msgid "LOTTERY: loading from memory"
msgstr "LOTERIE : chargement depuis la mémoire"

#: plugins/lottery.py:96
msgid "prepare: min and max are the same ({})"
msgstr "préparation : le minima et le maximum sont identiques ({})"

#: plugins/lottery.py:114
msgid "prepare: unrecognised match (!csv, !range, !numberToken): {}"
msgstr "préparation : aucune comparaison trouve (!csv, !range, !numberToken): {}"

#: plugins/lottery.py:120
msgid ""
"Wow! Too many items to draw in <b>{}</b> lottery. Try {} items or less..."
msgstr ""

#: plugins/lottery.py:125
msgid ""
"The <b>{}</b> lottery is ready: {} items loaded and shuffled into the box."
msgstr ""

#: plugins/lottery.py:127
msgid "prepare: {} was initialised empty"
msgstr "préparation: {} a été initialisé à l'état vide"

#: plugins/lottery.py:167
msgid "LOTTERY: {} is valid"
msgstr "LOTTERY: {} est valide"

#: plugins/lottery.py:175
msgid "<b>{}</b>, you have already drawn <b>{}</b> from the <b>{}</b> box"
msgstr "<b>{}</b>, tu as déjà tiré <b>{}</b>dans le boîte <b>{}</b>"

#: plugins/lottery.py:184
msgid "<b>{}</b> draws <b>{}</b> from the <b>{}</b> box. "
msgstr "<b>{}</b> tire <b>{}</b> dans la boite <b>{}</b>. "

#: plugins/lottery.py:186
msgid "...AAAAAND its all gone! The <b>{}</b> lottery is over folks."
msgstr "...Et c'est termine! La lotterie <b>{}</b> est finie les enfants"

#: plugins/lottery.py:192
msgid "<b>{}</b>, the <b>{}</b> lottery is over. "
msgstr "<b>{}</b>, La lotterie<b>{}</b> est terminee"

#: plugins/lottery.py:195
msgid "You drew a {} previously."
msgstr "Tu as tiré {} précédemment."

#: plugins/mentions.py:28
msgid "migration(): pushbullet config migrated"
msgstr ""

#: plugins/mentions.py:46
msgid "mentions: falling back to legacy _user_has_dnd()"
msgstr ""

#: plugins/mentions.py:61
msgid "@mention from {} ({}) too short (== '{}')"
msgstr ""

#: plugins/mentions.py:79
msgid "@mention in a syncroom: {} user(s) present"
msgstr ""

#: plugins/mentions.py:98
msgid "quidproquo: user {} ({}) has DND active"
msgstr "quidproquo: L'utilisateur {} ({}) a active la fonction Ne pas deranger"

#: plugins/mentions.py:102
msgid ""
"<b>{}</b>, you cannot @mention anyone until your DND status is toggled off."
msgstr "<b>{}</b>,vous ne pouvez @mentionner personne jusqu'à ce que votre statut DND soit off."

#: plugins/mentions.py:106
msgid "quidproquo: user {} ({}) has 1-on-1"
msgstr "quidproquo: L'utilisateur {} ({}) a une de conversation privee"

#: plugins/mentions.py:108
msgid "quidproquo: user {} ({}) has no 1-on-1"
msgstr "quidproquo: L'utilisateur {} ({}) n'a pas de conversation privee"

#: plugins/mentions.py:112
msgid "<b>{}</b> cannot @mention anyone until they say something to me first."
msgstr "<b>{}</b> ne peut pas @mention quelqu'un tant qu'ils ne m'ont pas dit quelque chose en premier."

#: plugins/mentions.py:131
msgid "@mention '{}' in '{}' ({})"
msgstr "@mention '{}' dans '{}' ({})"

#: plugins/mentions.py:139
msgid "@all in {}: disabled/unset global/per-conversation"
msgstr "@all dans {}: disabled/unset global/per-conversation"

#: plugins/mentions.py:144
msgid "@all in {}: user {} ({}) is not admin"
msgstr "@all in {}: user {} ({}) n’est pas administrateur"

#: plugins/mentions.py:148
msgid "@all in {}: user {} ({}) blocked"
msgstr "@all dans {}: utilisateur {} ({}) bloque"

#: plugins/mentions.py:152
msgid "You are not allowed to use @all in <b>{}</b>"
msgstr "Vous n’êtes pas autorisé à utiliser @all dans <b>{}</b>"

#: plugins/mentions.py:157
msgid "<b>{}</b> blocked from using <i>@all</i>"
msgstr "<b>{}</b> bloqué pour l’usage de <i>@all</i>"

#: plugins/mentions.py:161
msgid "@all in {}: allowed, {} ({}) is whitelisted"
msgstr "@all dans {}: est autorisé, {} ({}) est sur liste blanche"

#: plugins/mentions.py:163
msgid "@all in {}: allowed, {} ({}) is an admin"
msgstr "@all dans {}: est autorisé, {} ({}) est un admin"

#: plugins/mentions.py:165
msgid "@all in {}: enabled global/per-conversation"
msgstr "@all dans {}: global/per-conversation active"

#: plugins/mentions.py:185
msgid "user {} ({}) is present"
msgstr "l’utilisateur {} ({}) est présent"

#: plugins/mentions.py:189
msgid "suppressing bot mention by {} ({})"
msgstr "suppression du bot de mention par {} ({})"

#: plugins/mentions.py:194
msgid "suppressing @all for {} ({})"
msgstr "suppression @all pour {} ({})"

#: plugins/mentions.py:199
msgid "suppressing duplicate mention for {} ({})"
msgstr ""

#: plugins/mentions.py:204
msgid "suppressing @mention for {} ({})"
msgstr "suppression @mention pour {} ({})"

#: plugins/mentions.py:217
msgid "prioritising nickname match for {}"
msgstr "priorisation de correspondance de pseudo pour {}"

#: plugins/mentions.py:222
msgid ""
"{} users would be mentioned with \"@{}\"! Be more specific. List of matching "
"users:<br />"
msgstr "{} utilisateurs seraient mentionnés avec \"@{}\"! Soyez plus précis. Liste de concordance "
"utilisateurs:<br />"

#: plugins/mentions.py:233
msgid "@{} not sent due to multiple recipients"
msgstr "@{} n’a pas été envoyé du fait du trop grand nombre de destinataires"

#: plugins/mentions.py:247
msgid "{} mentioned you in {}"
msgstr "{} vous a mentionné dans {}"

#: plugins/mentions.py:253
msgid "{} ({}) alerted via pushbullet"
msgstr "{} ({}) informe par pushbullet"

#: plugins/mentions.py:257
msgid "pushbullet alert failed for {} ({})"
msgstr "Erreur d'alerte par pushbullet pour {} ({})"

#: plugins/mentions.py:265
msgid "<b>{}</b> @mentioned you in <i>{}</i>:<br />{}"
msgstr "<b>{}</b> vous a mentionne dans <i>{}</i>:<br />{}"

#: plugins/mentions.py:271
msgid "{} ({}) alerted via 1on1 ({})"
msgstr "{} ({}) alerte en prive ({})"

#: plugins/mentions.py:277
msgid ""
"@mention didn't work for <b>{}</b>. User must say something to me first."
msgstr "@mention n'a pas fonctionné pour <b>{}</b>. L'utilisateur doit me parler d'abord"

#: plugins/mentions.py:279
msgid "user {} ({}) could not be alerted via 1on1"
msgstr "L'utilisateur {} ({}) ne peut peut pas etre alerte en prive"

#: plugins/mentions.py:282
msgid "<b>@mentions:</b><br />"
msgstr "<b>@mentions:</b><br />"

#: plugins/mentions.py:284
msgid "1-to-1 fail: <i>{}</i><br />"
msgstr "Echec du mode prive : <i>{}</i><br />"

#: plugins/mentions.py:286
msgid "PushBullet fail: <i>{}</i><br />"
msgstr "Erreur PushBullet: <i>{}</i><br />"

#: plugins/mentions.py:288
msgid "Ignored (DND): <i>{}</i><br />"
msgstr "Ignore (Ne pas deranger): <i>{}</i><br />"

#: plugins/mentions.py:290
msgid "Alerted: <i>{}</i><br />"
msgstr "Alerte: <i>{}</i><br />"

#: plugins/mentions.py:292
msgid "Nobody was successfully @mentioned ;-(<br />"
msgstr "Personne n'a ete mentionne correctement ;-(<br />"

#: plugins/mentions.py:295
msgid "Users failing 1-to-1 need to say something to me privately first.<br />"
msgstr "Echec mode  1-to-1 vous devez commencer par me parler en prive.<br />"

#: plugins/mentions.py:311
msgid "deactivating pushbullet integration"
msgstr "désactivation de l'intégration de PushBullet"

#: plugins/mentions.py:315
msgid "setting pushbullet api key"
msgstr "Paramétrage de la clé API de PushBullet"

#: plugins/mentions.py:323
msgid "pushbullet configuration not changed"
msgstr "Configuration de PushBullet inchangée"

#: plugins/mentions.py:342
msgid ""
"Error: Minimum length of nickname is {} characters. Only alphabetical and "
"numeric characters allowed."
msgstr ""

#: plugins/mentions.py:380
msgid "<i>Your nickname is already \""
msgstr "<i>Votre pseudo est toujours \""

#: plugins/mentions.py:385
msgid "<i>Nickname \""
msgstr "<i>Pseudo \""

#: plugins/mentions.py:385
msgid "\" is already in use by another user.</i>"
msgstr "\" est déjà attribué à un autre utilisateur.</i>"

#: plugins/mentions.py:404
msgid "Removing nickname"
msgstr "Retrait du pseudo"

#: plugins/mentions.py:408
msgid "Setting nickname to '{}'"
msgstr "Pseudo enregistré comme '{}'"

#: plugins/monitoradds.py:57 plugins/monitoradds.py:62
msgid "<i>Moderators updated: {} added</i>"
msgstr "<i>Mise a jour moderateur: {} ajoute</i>"

#: plugins/monitoradds.py:77
msgid "<i>Moderators updated: {} removed</i>"
msgstr "<i>Mise a jour moderateur: {} supprime</i>"

#: plugins/namelock.py:44
msgid "Removing topic"
msgstr "Suppresion du sujet"

#: plugins/namelock.py:48
msgid "Setting topic to '{}'"
msgstr "Changement du sujet pour '{}'"

#: plugins/restrictedadd.py:39
msgid "RESTRICTEDADD: admin added me to {}"
msgstr "RESTRICTEDADD: l'administrateur m'a ajoute a {}"

#: plugins/restrictedadd.py:43
msgid "RESTRICTEDADD: authorised user added me to {}"
msgstr "RESTRICTEDADD: l'utilisateur verifie m'a ajoute a {}"

#: plugins/restrictedadd.py:46
msgid "RESTRICTEDADD: user {} tried to add me to {}"
msgstr "RESTRICTEDADD: l'utilisateur {} a essaye de m'ajouter a {}"

#: plugins/restrictedadd.py:52
msgid ""
"<i>{}, you need to be authorised to add me to another conversation. I'm "
"leaving now...</i>"
msgstr ""

#: plugins/restrictedadd.py:84
msgid "RESTRICTEDADD: found botkeeper {}"
msgstr "RESTRICTEDADD: botkeeper {} trouve"

#: plugins/restrictedadd.py:91
msgid "RESTRICTEDADD: no botkeeper in {}"
msgstr "RESTRICTEDADD: pas de botkeeper dans {}"

#: plugins/restrictedadd.py:96
msgid "<i>There is no botkeeper in here. I have to go...</i>"
msgstr "<i>Il n'y a pas de botkeeper ici. Je dois y aller...</i>"

#: plugins/restrictedadd.py:120
msgid "user id {} added as botkeeper"
msgstr "L'identifiant utilisateur {} a ete ajoute en tant que botkeeper"

#: plugins/restrictedadd.py:142
msgid "user id {} removed as botkeeper"
msgstr "L'identifiant utilisateur {} a ete supprime de la liste des botkeeper"

#: plugins/restrictedadd.py:151
msgid "user id {} is not authorised"
msgstr "L'identifiant utilisateur {} n'est pas autorise"

#: plugins/simplewikipedia.py:20
msgid "<i>source: <a href=\"{}\">{}</a></i>"
msgstr "<i>source: <a href=\"{}\">{}</a></i>"

#: plugins/simplewikipedia.py:24
msgid "<i>no entry found for {}</i>"
msgstr "<i>Aucune entree trouvee pour {}</i>"

#: plugins/simplytranslate.py:30
msgid "TRANSLATE: \"{}\" to {}"
msgstr "TRANSLATE: \"{}\" vers {}"

#: plugins/slack.py:48
msgid "config.slack[{}].certfile must be configured"
msgstr "Le composant config.slack[{}].certfile doit etre configure"

#: plugins/slack.py:53
msgid "config.slack[{}] missing keyword"
msgstr "Il manque un mot cle au composant config.slack[{}]"

#: plugins/slack.py:70
msgid "_start_slack_sinks(): {} sink thread(s) started"
msgstr ""

#: plugins/slack.py:91
msgid "listener: slack sink on {}, port {}..."
msgstr ""

#: plugins/slack.py:96
msgid "listener: slack : pem file possibly missing or broken (== '{}')"
msgstr ""

#: plugins/slack.py:100
msgid ""
"listener: slack : requested access could not be assigned. Is something else "
"using that port? (== '{}:{}')"
msgstr "auditeur: négligé: l'accès demandé n'a pas pu être fourni. Y a t il autre chose utilisant ce port? (== '{}:{}')"

#: plugins/slack.py:111
msgid "conversation id must be provided as part of path"
msgstr "L'identifiant de conversation doit etre faire parti du path"

#: plugins/slack.py:121
msgid "handler finished"
msgstr "handler termine"

#: plugins/slack.py:134
msgid "receiving POST..."
msgstr "Reception en mode POST..."

#: plugins/slack.py:142
msgid "connection closed"
msgstr "Connexion terminee"

#: plugins/slack.py:149
msgid "incoming path: {}"
msgstr "incoming path: {}"

#: plugins/slack.py:154
msgid "payload {}"
msgstr "payload {}"

#: plugins/starter.py:16
msgid "<i>Starter: Configuring first admin: {}</i>"
msgstr "<i>Starter: Configuration du premier administrateur: {}</i>"

#: plugins/starter.py:21
msgid "<i>No! I am Spartacus!</i>"
msgstr "<i>Nan! Je suis Spartacus!</i>"

#: plugins/starter.py:29
msgid "<i>config: {}<br />memory: {}</i>"
msgstr "<i>config: {}<br />memory: {}</i>"

#: plugins/starter.py:51
msgid ""
"<i>verification completed - this is your one-to-one chat with the bot</i>"
msgstr ""

#: plugins/starter.py:56
msgid "<i>verified - user has a one-to-one conversation with me</i>"
msgstr "<i>Utilisateur verifie possede une conversion privee avec moi</i>"

#: plugins/starter.py:70
msgid ""
"<i>User must say \"hi\" to me first via a 1-on-1 hangout with <b>{}</b>."
msgstr "<i>L'utilisateur doit d'abord me dire \"hi\" en conversation privée sur hangout avec <b>{}</b>."

#: plugins/starter.py:71
msgid "Then let me know by sending <b>/bot verifyme</b> in this chat.</i>"
msgstr ""

#: plugins/subscribe.py:59
msgid "subscribe: keyword '{}' in '{}' ({})"
msgstr "subscribe: mots cles '{}' in '{}' ({})"

#: plugins/subscribe.py:71
msgid "<b>{}</b> mentioned '{}' in <i>{}</i>:<br />{}"
msgstr "<b>{}</b> a mentionne '{}' dans <i>{}</i>:<br />{}"

#: plugins/subscribe.py:76
msgid "subscribe: {} ({}) alerted via 1on1 ({})"
msgstr "subscribe: {} ({}) a ete alerte en prive ({})"

#: plugins/subscribe.py:78
msgid "subscribe: {} ({}) has dnd"
msgstr "subscribe: {} ({}) est en mode ne pas deranger"

#: plugins/subscribe.py:80
msgid "subscribe: user {} ({}) could not be alerted via 1on1"
msgstr "subscribe: L'utilisateur {} ({}) ne peut pas etre alerte en prive"

#: plugins/subscribe.py:92
msgid ""
"Note: I am unable to ping you until you start a 1 on 1 conversation with me!"
msgstr "Remarque: Il m'est impossible de vous pinger avant que vous n'ayez commencé une conversation privée avec moi!"

#: plugins/subscribe.py:96
msgid "Usage: /bot subscribe [keyword]"
msgstr "Utilisation : /bot subscribe [mot clé]"

#: plugins/subscribe.py:100 plugins/subscribe.py:133
msgid "Subscribed to: {}"
msgstr "Vous avez souscrit a : {}"

#: plugins/subscribe.py:107
msgid "Already subscribed to '{}'!"
msgstr "Vous avez deja souscrit a '{}'!"

#: plugins/subscribe.py:116 plugins/subscribe.py:124
msgid ""
"Note: You will not be able to trigger your own subscriptions. To test, "
"please ask somebody else to test this for you."
msgstr "Vous ne serez pas en mesure de déclencher vos propres abonnements. Pour tester, veuillez demander à quelqu'un d'essayer pour vous"

#: plugins/subscribe.py:143
msgid "Unsubscribing all keywords"
msgstr "Désinscription de tous les mot-clés"

#: plugins/subscribe.py:147
msgid "Unsubscribing from keyword '{}'"
msgstr "Désinscription du mot-clé '{}'"

#: plugins/subscribe.py:151
msgid "Error: keyword not found"
msgstr "Erreur: mot-clé non trouvé"

#: plugins/syncrooms_autotranslate.py:26
msgid "AUTOTRANSLATE(): translating {} to {}"
msgstr "AUTOTRANSLATE(): traduction de {} vers {}"

#: plugins/syncrooms_autotranslate.py:57
msgid "<i>syncroom \"{}\" language is {}</i>"
msgstr "<i>syncroom \"{}\" la langue est {}</i>"

#: plugins/syncrooms_autotranslate.py:70
msgid "<i>syncroom \"{}\" language set to {}</i>"
msgstr "<i>syncroom \"{}\" changement de langue en {}</i>"

#: plugins/syncrooms_config.py:62
msgid "SYNCROOM_CONFIG: extended"
msgstr "SYNCROOM_CONFIG: etendu"

#: plugins/syncrooms_config.py:63
msgid "<i>syncout updated: {} conversations</i>"
msgstr "<i>syncout mis a jour: {} conversations</i>"

#: plugins/syncrooms_config.py:65
msgid "SYNCROOM_CONFIG: created"
msgstr "SYNCROOM_CONFIG: cree"

#: plugins/syncrooms_config.py:66
msgid "<i>syncout created: {} conversations</i>"
msgstr "<i>syncout cree: {} conversations</i>"

#: plugins/syncrooms_config.py:68
msgid "SYNCROOM_CONFIG: no change"
msgstr "SYNCROOM_CONFIG: pas de changement"

#: plugins/syncrooms_config.py:69
msgid "<i>syncouts unchanged</i>"
msgstr "<i>syncouts inchange</i>"

#: plugins/syncrooms_config.py:110
msgid "<i>{} was detached</b></i>"
msgstr "<i>{} was detacheda ete detache</b></i>"

#: plugins/syncrooms.py:59
msgid "_migrate_syncroom_v1(): config-v2 = {}"
msgstr "_migrate_syncroom_v1(): config-v2 = {}"

#: plugins/syncrooms.py:73
msgid "syncrooms: handler disabled by context"
msgstr "syncrooms: handler desactive par le contexte"

#: plugins/syncrooms.py:87
msgid "syncrooms: broadcasting to {} room(s)"
msgstr "syncrooms: Propagation aux discussions {}"

#: plugins/syncrooms.py:90
msgid "syncrooms: not a sync room"
msgstr "syncrooms : n'est pas une discussion de synchronisation"

#: plugins/syncrooms.py:111
msgid "syncrooms: incoming message"
msgstr "syncrooms: message en cours de reception"

#: plugins/syncrooms.py:242
msgid "syncrooms: {} user(s) added to {}"
msgstr "syncrooms: Les utilisateurs {} ont ete ajoute a {}"

#: plugins/syncrooms.py:250
msgid "syncrooms: {} user(s) left {}"
msgstr "syncrooms: les utilisateurs {} ont quitte {}"

#: plugins/syncrooms.py:287
msgid "<b>Sync Rooms: {}</b>"
msgstr "<b>Salles synchronisés: {}</b>"

#: plugins/syncrooms.py:291
msgid "<b>Standard Room</b>"
msgstr "<b>Salle standard</b>"

#: plugins/syncrooms.py:319
msgid "<b>Total Unique: {}</b>"
msgstr "<b>Totalement Unique: {}</b>"

#: plugins/urbandict.py:89
msgid "<b>definition:</b> "
msgstr "<b>définition:</b>"

#: plugins/urbandict.py:91
msgid "<b>example:</b> "
msgstr "<b>exemple:</b>"

#: plugins/urbandict.py:96
msgid "<i>no urban dictionary definition for \"{}\"</i>"
msgstr "<i>pas de définition dans urban dictionary pour \"{}\"</i>"

#: plugins/urbandict.py:98
msgid "<i>no term from urban dictionary</i>"
msgstr "<i>pas de mot de urban dictionary</i>"

#: plugins/wolframalpha.py:25
msgid "WOLFRAMALPHA: config.wolframalpha-apikey required"
msgstr "WOLFRAMALPHA: config.wolframalpha-apikey est requis"

#: plugins/wolframalpha.py:51
msgid "<i>Wolfram Alpha did not return any useful data</i>"
msgstr "<i>Wolfram Alpha n'a pas retourne de donnees pertinentes</i>"<|MERGE_RESOLUTION|>--- conflicted
+++ resolved
@@ -409,11 +409,7 @@
 
 #: plugins/default.py:225
 msgid "I'll be back!"
-<<<<<<< HEAD
-msgstr "Sarah Connor"
-=======
 msgstr "I'll be back!"
->>>>>>> 77d1a492
 
 #: plugins/default.py:237
 msgid "HangupsBot killed by user {} from conversation {}"
