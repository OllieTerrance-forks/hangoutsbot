--- conflicted
+++ resolved
@@ -499,7 +499,6 @@
     bot.send_message_parsed(
       event.conv,
       "You are at <b>{}</b>, conv_id = <i>{}</i>".format(
-<<<<<<< HEAD
         get_conv_name(event.conv, truncate=True),
         event.conv.id_))
 
@@ -594,9 +593,6 @@
             "setting nickname to '{}'".format(nickname))
     bot.config.set_by_path(["nickname", event.user.id_.chat_id], { "ign": nickname })
     bot.config.save()
-=======
-        get_conv_name(event.conv, truncate=True), 
-        event.conv.id_))
 
 @command.register
 def prepare(bot, event, *args):
@@ -625,7 +621,7 @@
 
     """special types
         /bot prepare [thing] COMPASS - 4 cardinal + 4 ordinal
-    
+
         XXX: add more useful shortcuts here!
     """
     if listdef == "COMPASS":
@@ -666,14 +662,14 @@
     if len(draw_lists[global_draw_name]["box"]) > 0:
         random.shuffle(draw_lists[global_draw_name]["box"])
         bot.send_message_parsed(
-            event.conv, 
+            event.conv,
             "The <b>{}</b> lottery is ready: {} items loaded and shuffled into the box.".format(listname, len(draw_lists[global_draw_name]["box"])))
     else:
         raise Exception("prepare: {} was initialised empty".format(global_draw_name))
 
 @command.register
 def perform_drawing(bot, event, *args):
-    """draw handling: 
+    """draw handling:
         /me draw[s] [a[n]] number[s] => draws from "number", "numbers" or "numberes"
         /me draw[s] [a[n]] sticks[s] => draws from "stick", "sticks" or "stickses"
         /me draws[s]<unrecognised> => draws from "default"
@@ -708,10 +704,10 @@
             if len(draw_lists[global_draw_name]["box"]) > 0:
                 if event.user.id_.chat_id in draw_lists[global_draw_name]["users"]:
                     # user already drew something from the box
-                    bot.send_message_parsed(event.conv, 
+                    bot.send_message_parsed(event.conv,
                         "<b>{}</b>, you have already drew <b>{}</b> from the <b>{}</b> box".format(
-                            event.user.full_name, 
-                            draw_lists[global_draw_name]["users"][event.user.id_.chat_id], 
+                            event.user.full_name,
+                            draw_lists[global_draw_name]["users"][event.user.id_.chat_id],
                             word))
 
                 else:
@@ -731,5 +727,4 @@
                 if event.user.id_.chat_id in draw_lists[global_draw_name]["users"]:
                     text_finished = "You drew a {} previously.".format(draw_lists[global_draw_name]["users"][event.user.id_.chat_id]);
 
-                bot.send_message_parsed(event.conv, text_finished)
->>>>>>> ddda53b1
+                bot.send_message_parsed(event.conv, text_finished)