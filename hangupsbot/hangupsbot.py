--- conflicted
+++ resolved
@@ -304,10 +304,7 @@
                 continue
 
             print("plugin: {}".format(module))
-<<<<<<< HEAD
-=======
             public_functions = [o for o in getmembers(sys.modules[module_path], isfunction)]
->>>>>>> 72228527
 
             candidate_commands = []
 
@@ -351,18 +348,6 @@
                 logging.exception(message)
                 continue # skip this, attempt next plugin
 
-<<<<<<< HEAD
-            """pass 2: register filtered functions"""
-            added_commands = []
-            for function in candidate_commands:
-                function_name = function[0]
-                if available_commands is False or function_name in available_commands:
-                    command.register(function[1])
-                    added_commands.append(function_name)
-
-            if added_commands:
-                print("  cmds: {}".format(", ".join(added_commands)))
-=======
             """
             pass 2: register filtered functions
             """
@@ -380,7 +365,6 @@
 
             if registered_commands:
                 print("added: {}".format(", ".join(registered_commands)))
->>>>>>> 72228527
 
 
     def _start_sinks(self, shared_loop):
