#!/usr/bin/env python3
import gettext, os, sys, argparse, logging, shutil, asyncio, time, signal

"""set environment variable to determine localisation:
    export HANGOUTSBOT_LOCALE=<supported language>
"""
gettext.install('hangupsbot', localedir=os.path.join(os.path.dirname(__file__), 'locale'))
HANGOUTSBOT_LOCALE = os.environ.get("HANGOUTSBOT_LOCALE")
if HANGOUTSBOT_LOCALE:
    locale = gettext.translation('hangupsbot', localedir=os.path.join(os.path.dirname(__file__), 'locale'), languages=[HANGOUTSBOT_LOCALE])
    locale.install()

import appdirs

<<<<<<< HEAD
from utils import simple_parse_to_segments, class_from_name, conversation_memory, tags
=======
import hangups
>>>>>>> 7a78f36e

from hangups.schemas import OffTheRecordStatus

import config
import handlers
import version

from commands import command
from handlers import handler # shim for handler decorator

from utils import simple_parse_to_segments, class_from_name

import permamem
import hooks
import sinks
import plugins

from permamem import conversation_memory


LOG_FORMAT = '%(asctime)s %(levelname)s %(name)s: %(message)s'
LOG_DATE_FORMAT = '%Y-%m-%d %H:%M:%S'

CONSOLE_FORMAT = '%(asctime)s %(levelname)s %(name)s: %(message)s'
CONSOLE_DATE_FORMAT = '%H:%M:%S'


class SuppressHandler(Exception):
    pass

class SuppressAllHandlers(Exception):
    pass

class SuppressEventHandling(Exception):
    pass

class HangupsBotExceptions:
    def __init__(self):
        self.SuppressHandler = SuppressHandler
        self.SuppressAllHandlers = SuppressAllHandlers
        self.SuppressEventHandling = SuppressEventHandling


class FakeConversation(object):
    def __init__(self, _client, id_):
        self._client = _client
        self.id_ = id_

    @asyncio.coroutine
    def send_message(self, segments, image_id=None, otr_status=None):
        with (yield from asyncio.Lock()):
            if segments:
                serialised_segments = [seg.serialize() for seg in segments]
            else:
                serialised_segments = None

            yield from self._client.sendchatmessage(
                self.id_, serialised_segments,
                image_id=image_id, otr_status=otr_status
            )


class StatusEvent:
    """base class for all non-ConversationEvent
        TypingEvent
        WatermarkEvent
    """
    def __init__(self, bot, state_update_event):
        self.conv_event = state_update_event
        self.conv_id = state_update_event.conversation_id.id_
        self.conv = None
        self.event_id = None
        self.user_id = None
        self.user = None
        self.timestamp = None
        self.text = ''
        self.from_bot = False


class TypingEvent(StatusEvent):
    def __init__(self, bot, state_update_event):
        super().__init__(bot, state_update_event)
        self.user_id = state_update_event.user_id
        self.timestamp = state_update_event.timestamp
        self.user = bot.get_hangups_user(state_update_event.user_id)
        if self.user.is_self:
            self.from_bot = True
        self.text = "typing"


class WatermarkEvent(StatusEvent):
    def __init__(self, bot, state_update_event):
        super().__init__(bot, state_update_event)
        self.user_id = state_update_event.participant_id
        self.timestamp = state_update_event.latest_read_timestamp
        self.user = bot.get_hangups_user(state_update_event.participant_id)
        if self.user.is_self:
            self.from_bot = True
        self.text = "watermark"


class ConversationEvent(object):
    """Conversation event"""
    def __init__(self, bot, conv_event):
        self.conv_event = conv_event
        self.conv_id = conv_event.conversation_id
        self.conv = bot._conv_list.get(self.conv_id)
        self.event_id = conv_event.id_
        self.user_id = conv_event.user_id
        self.user = self.conv.get_user(self.user_id)
        self.timestamp = conv_event.timestamp
        self.text = conv_event.text.strip() if isinstance(conv_event, hangups.ChatMessageEvent) else ''

    def print_debug(self, bot=None):
        """Print informations about conversation event"""
        print('eid/dtime: {}/{}'.format(self.event_id, self.timestamp.astimezone(tz=None).strftime('%Y-%m-%d %H:%M:%S')))
        if not bot:
            # don't crash on old usage, instruct dev to supply bot
            print('cid/cname: {}/undetermined, supply parameter: bot'.format(self.conv_id))
        else:
            print('cid/cname: {}/{}'.format(self.conv_id, bot.conversations.get_name(self.conv)))
        if self.user_id.chat_id == self.user_id.gaia_id:
            print('uid/uname: {}/{}'.format(self.user_id.chat_id, self.user.full_name))
        else:
            print('uid/uname: {}!{}/{}'.format(self.user_id.chat_id, self.user_id.gaia_id, self.user.full_name))
        print('txtlen/tx: {}/{}'.format(len(self.text), self.text))
        print('eventdump: completed --8<--')


class HangupsBot(object):
    """Hangouts bot listening on all conversations"""
    def __init__(self, cookies_path, config_path, max_retries=5, memory_file=None):
        self.Exceptions = HangupsBotExceptions()

        self.shared = {} # safe place to store references to objects

        self._client = None
        self._cookies_path = cookies_path
        self._max_retries = max_retries

        # These are populated by on_connect when it's called.
        self._conv_list = None # hangups.ConversationList
        self._user_list = None # hangups.UserList
        self._handlers = None # handlers.py::EventHandler

        self._cache_event_id = {} # workaround for duplicate events

        # Load config file
        self.config = config.Config(config_path)

        # load in previous memory, or create new one
        self.memory = None
        if memory_file:
            _failsafe_backups = int(self.get_config_option('memory-failsafe_backups') or 3)
            _save_delay = int(self.get_config_option('memory-save_delay') or 1)

            logging.info("memory = {}, failsafe = {}, delay = {}".format(
                memory_file, _failsafe_backups, _save_delay))

            self.memory = config.Config(memory_file, failsafe_backups=_failsafe_backups, save_delay=_save_delay)
            if not os.path.isfile(memory_file):
                try:
                    logging.info("creating memory file: {}".format(memory_file))
                    self.memory.force_taint()
                    self.memory.save()

                except (OSError, IOError) as e:
                    logging.exception('FAILED TO CREATE DEFAULT MEMORY FILE')
                    sys.exit()

        # Handle signals on Unix
        # (add_signal_handler is not implemented on Windows)
        try:
            loop = asyncio.get_event_loop()
            for signum in (signal.SIGINT, signal.SIGTERM):
                loop.add_signal_handler(signum, lambda: self.stop())
        except NotImplementedError:
            pass

    def register_shared(self, id, objectref, forgiving=False):
        if id in self.shared:
            message = _("{} already registered in shared").format(id)
            if forgiving:
                logging.info(message)
            else:
                raise RuntimeError(message)

        self.shared[id] = objectref
        plugins.tracking.register_shared(id, objectref, forgiving=forgiving)

    def call_shared(self, id, *args, **kwargs):
        object = self.shared[id]
        if hasattr(object, '__call__'):
            return object(*args, **kwargs)
        else:
            return object

    def login(self, cookies_path):
        """Login to Google account"""
        # Authenticate Google user and save auth cookies
        # (or load already saved cookies)
        try:
            cookies = hangups.auth.get_auth_stdin(cookies_path)
            return cookies

        except hangups.GoogleAuthError as e:
            logging.exception("LOGIN FAILED")
            return False

    def run(self):
        """Connect to Hangouts and run bot"""
        cookies = self.login(self._cookies_path)
        if cookies:
            # Start asyncio event loop
            loop = asyncio.get_event_loop()

            # initialise pluggable framework
            hooks.load(self)
            sinks.start(self)

            # Connect to Hangouts
            # If we are forcefully disconnected, try connecting again
            for retry in range(self._max_retries):
                try:
                    # create Hangups client (recreate if its a retry)
                    self._client = hangups.Client(cookies)
                    self._client.on_connect.add_observer(self._on_connect)
                    self._client.on_disconnect.add_observer(self._on_disconnect)

                    loop.run_until_complete(self._client.connect())
                    sys.exit(0)
                except Exception as e:
                    logging.exception("CLIENT: unrecoverable low-level error")
                    print(_('Client unexpectedly disconnected:\n{}').format(e))
                    print(_('Waiting {} seconds...').format(5 + retry * 5))
                    time.sleep(5 + retry * 5)
                    print(_('Trying to connect again (try {} of {})...').format(retry + 1, self._max_retries))

            print(_('Maximum number of retries reached! Exiting...'))
        sys.exit(1)

    def stop(self):
        """Disconnect from Hangouts"""
        asyncio.async(
            self._client.disconnect()
        ).add_done_callback(lambda future: future.result())

    def send_message(self, conversation, text, context=None):
        """"Send simple chat message"""
        self.send_message_segments(
            conversation,
            [hangups.ChatMessageSegment(text)],
            context)

    def send_message_parsed(self, conversation, html, context=None):
        segments = simple_parse_to_segments(html)
        self.send_message_segments(conversation, segments, context)

    def send_message_segments(self, conversation, segments, context=None, image_id=None):
        """Send chat message segments"""

        # Ignore if the user hasn't typed a message.
        if type(segments) is list and len(segments) == 0:
            return

        # add default context if none exists
        if not context:
            context = {}
        if "base" not in context:
            context["base"] = self._messagecontext_legacy()

        # reduce conversation to the only things we need: conversation_id
        if isinstance(conversation, (FakeConversation, hangups.conversation.Conversation)):
            conversation_id = conversation.id_
        elif isinstance(conversation, str):
            conversation_id = conversation
        else:
            raise ValueError(_('could not identify conversation id'))

        # determine OTR status based on conversation memory
        otr_status = OffTheRecordStatus.ON_THE_RECORD
        try:
            if self.conversations.catalog[conversation_id]["history"]:
                otr_status = OffTheRecordStatus.ON_THE_RECORD
            else:
                otr_status = OffTheRecordStatus.OFF_THE_RECORD
        except KeyError:
            # rare scenario where a conversation was not refreshed
            # once the initial message goes through, convmem will be updated
            logging.warning("SEND_MESSAGE_SEGMENTS(): could not determine otr for {}".format(
                conversation_id))

        # by default, a response always goes into a single conversation only
        broadcast_list = [(conversation_id, segments)]

        asyncio.async(
            self._begin_message_sending(broadcast_list, context, image_id=image_id, otr_status=otr_status)
        ).add_done_callback(self._on_message_sent)

    @asyncio.coroutine
    def _begin_message_sending(self, broadcast_list, context, image_id=None, otr_status=None):
        try:
            yield from self._handlers.run_pluggable_omnibus("sending", self, broadcast_list, context)
        except self.Exceptions.SuppressEventHandling:
            logging.info("message sending: SuppressEventHandling")
            return
        except:
            raise

        logging.debug("message sending: global context = {}".format(context))

        for response in broadcast_list:
            logging.debug("message sending: {}".format(response[0]))

            # send messages using FakeConversation as a workaround
            _fc = FakeConversation(self._client, response[0])
            yield from _fc.send_message(response[1], image_id=image_id, otr_status=otr_status)

    def list_conversations(self):
        """List all active conversations"""
        try:
            _all_conversations = self._conv_list.get_all()
            convs = _all_conversations
            logging.info("list_conversations(): {} returned".format(len(convs)))
        except Exception as e:
            logging.exception("LIST_CONVERSATIONS(): failed")
            raise

        return convs

    def get_hangups_user(self, user_id):
        hangups_user = False

        if isinstance(user_id, str):
            chat_id = user_id
            gaia_id = user_id
        else:
            chat_id = user_id.chat_id
            gaia_id = user_id.gaia_id

        UserID = hangups.user.UserID(chat_id=chat_id, gaia_id=gaia_id)

        """from hangups, if it exists"""
        if not hangups_user:
            try:
                hangups_user = self._user_list._user_dict[UserID]
            except KeyError as e:
                pass

        """from permanent conversation user/memory"""
        if not hangups_user:
            if self.memory.exists(["user_data", chat_id, "_hangups"]):
                _cached = self.memory.get_by_path(["user_data", chat_id, "_hangups"])

                hangups_user = hangups.user.User(
                    UserID, 
                    _cached["full_name"],
                    _cached["first_name"],
                    _cached["photo_url"],
                    _cached["emails"],
                    _cached["is_self"] )

        """if all else fails, create an "unknown" user"""
        if not hangups_user:
            hangups_user = hangups.user.User(
                UserID,
                "unknown user",
                None,
                None,
                [],
                False )

        return hangups_user


    def get_users_in_conversation(self, conv_ids):
        """list all unique users in supplied conv_id or list of conv_ids"""

        if isinstance(conv_ids, str):
            conv_ids = [conv_ids]
        conv_ids = list(set(conv_ids))

        all_users = {}
        for convid in conv_ids:
            conv_data = self.conversations.catalog[convid]
            for chat_id in conv_data["participants"]:
                all_users[chat_id] = self.get_hangups_user(chat_id) # by key for uniqueness

        all_users = list(all_users.values())

        return all_users

    def get_config_option(self, option):
        return self.config.get_option(option)

    def get_config_suboption(self, conv_id, option):
        return self.config.get_suboption("conversations", conv_id, option)

    def get_memory_option(self, option):
        return self.memory.get_option(option)

    def get_memory_suboption(self, user_id, option):
        return self.memory.get_suboption("user_data", user_id, option)

    def user_memory_set(self, chat_id, keyname, keyvalue):
        self.initialise_memory(chat_id, "user_data")
        self.memory.set_by_path(["user_data", chat_id, keyname], keyvalue)
        self.memory.save()

    def user_memory_get(self, chat_id, keyname):
        value = None
        try:
            self.initialise_memory(chat_id, "user_data")
            value = self.memory.get_by_path(["user_data", chat_id, keyname])
        except KeyError:
            pass
        return value

    def conversation_memory_set(self, conv_id, keyname, keyvalue):
        self.initialise_memory(conv_id, "conv_data")
        self.memory.set_by_path(["conv_data", conv_id, keyname], keyvalue)
        self.memory.save()

    def conversation_memory_get(self, conv_id, keyname):
        value = None
        try:
            self.initialise_memory(conv_id, "conv_data")
            value = self.memory.get_by_path(["conv_data", conv_id, keyname])
        except KeyError:
            pass
        return value

    def print_conversations(self):
        print(_('Conversations:'))
        for c in self.list_conversations():
            print('  {} ({}) u:{}'.format(self.conversations.get_name(c), c.id_, len(c.users)))
            for u in c.users:
                print('    {} ({}) {}'.format(u.first_name, u.full_name, u.id_.chat_id))
        print()

    def get_1on1_conversation(self, chat_id):
        """find a 1-to-1 conversation with specified user
        maintained for functionality with older plugins that do not use get_1to1()
        """
        self.initialise_memory(chat_id, "user_data")

        if self.memory.exists(["user_data", chat_id, "optout"]):
            if self.memory.get_by_path(["user_data", chat_id, "optout"]):
                return False

        conversation = None

        if self.memory.exists(["user_data", chat_id, "1on1"]):
            conversation_id = self.memory.get_by_path(["user_data", chat_id, "1on1"])
            conversation = FakeConversation(self._client, conversation_id)
            logging.info(_("memory: {} is 1on1 with {}").format(conversation_id, chat_id))
        else:
            for c in self.list_conversations():
                if len(c.users) == 2:
                    for u in c.users:
                        if u.id_.chat_id == chat_id:
                            conversation = c
                            break

            if conversation is not None:
                # remember the conversation so we don't have to do this again
                self.memory.set_by_path(["user_data", chat_id, "1on1"], conversation.id_)
                self.memory.save()

        return conversation


    @asyncio.coroutine
    def get_1to1(self, chat_id):
        """find/create a 1-to-1 conversation with specified user
        config.autocreate-1to1 = true to enable conversation creation, otherwise will revert to
            legacy behaviour of finding an existing 1-to-1
        config.bot_introduction = "some text or html" to show to users when a new conversation
            is created - "{0}" will be substituted with first bot alias
        """
        self.initialise_memory(chat_id, "user_data")

        if self.memory.exists(["user_data", chat_id, "optout"]):
            if self.memory.get_by_path(["user_data", chat_id, "optout"]):
                return False

        conversation = None

        if self.memory.exists(["user_data", chat_id, "1on1"]):
            conversation_id = self.memory.get_by_path(["user_data", chat_id, "1on1"])
            conversation = FakeConversation(self._client, conversation_id)
            logging.info("get_1on1: remembered {} for {}".format(conversation_id, chat_id))
        else:
            if self.get_config_option('autocreate-1to1'):
                """create a new 1-to-1 conversation with the designated chat id
                send an introduction message as well to the user as part of the chat creation
                """
                logging.info("get_1on1: creating 1to1 with {}".format(chat_id))
                try:
                    introduction = self.get_config_option('bot_introduction')
                    if not introduction:
                        introduction =_("<i>Hi there! I'll be using this channel to send private "
                                        "messages and alerts. "
                                        "For help, type <b>{0} help</b>. "
                                        "To keep me quiet, reply with <b>{0} optout</b>.</i>").format(self._handlers.bot_command[0])
                    response = yield from self._client.createconversation([chat_id])
                    new_conversation_id = response['conversation']['id']['id']
                    self.send_html_to_conversation(new_conversation_id, introduction)
                    conversation = FakeConversation(self._client, new_conversation_id)
                except Exception as e:
                    logging.exception("GET_1TO1: failed to create 1-to-1 for user {}".format(chat_id))
            else:
                """legacy behaviour: user must say hi to the bot first
                this creates a conversation entry in self._conv_list (even if the bot receives
                a chat invite only - a message sent on the channel auto-accepts the invite)
                """
                logging.info("get_1on1: searching for existing 1to1 with {}".format(chat_id))
                for c in self.list_conversations():
                    if len(c.users) == 2:
                        for u in c.users:
                            if u.id_.chat_id == chat_id:
                                conversation = c
                                break

            if conversation is not None:
                # remember the conversation so we don't have to do this again
                logging.info("get_1on1: determined {} for {}".format(conversation.id_, chat_id))
                self.memory.set_by_path(["user_data", chat_id, "1on1"], conversation.id_)
                self.memory.save()

        return conversation


    def initialise_memory(self, chat_id, datatype):
        if not self.memory.exists([datatype]):
            # create the datatype grouping if it does not exist
            self.memory.set_by_path([datatype], {})

        if not self.memory.exists([datatype, chat_id]):
            # create the memory
            self.memory.set_by_path([datatype, chat_id], {})

    def messagecontext(self, source, importance, tags):
        return {
            "source": source,
            "importance": importance,
            "tags": tags
        }

    def _messagecontext_legacy(self):
        return self.messagecontext("unknown", 50, ["legacy"])

    def _on_message_sent(self, future):
        """Handle showing an error if a message fails to send"""
        try:
            future.result()
        except hangups.NetworkError:
            logging.exception("FAILED TO SEND MESSAGE")

    @asyncio.coroutine
    def _on_connect(self, initial_data):
        """handle connection/reconnection"""

        logging.debug("connected")

        self._handlers = handlers.EventHandler(self)
        handlers.handler.set_bot(self) # shim for handler decorator

        self._user_list = yield from hangups.user.build_user_list(self._client,
                                                                  initial_data)

        self._conv_list = hangups.ConversationList(self._client,
                                                   initial_data.conversation_states,
                                                   self._user_list,
                                                   initial_data.sync_timestamp)

<<<<<<< HEAD
        self._conv_list.on_event.add_observer(self._on_event)

        self._client.on_state_update.add_observer(self._on_status_changes)

        self.conversations = conversation_memory(self)
        self.tags = tags(self)
=======
        self.conversations = yield from permamem.initialise_permanent_memory(self)
>>>>>>> 7a78f36e

        plugins.load(self, command)

        self._conv_list.on_event.add_observer(self._on_event)
        self._client.on_state_update.add_observer(self._on_status_changes)

        logging.info("bot initialised")


    def _on_status_changes(self, state_update):
        if state_update.typing_notification is not None:
            asyncio.async(
                self._handlers.handle_typing_notification(
                    TypingEvent(self, state_update.typing_notification)
                )
            ).add_done_callback(lambda future: future.result())

        if state_update.watermark_notification is not None:
            asyncio.async(
                self._handlers.handle_watermark_notification(
                    WatermarkEvent(self, state_update.watermark_notification)
                )
            ).add_done_callback(lambda future: future.result())


    @asyncio.coroutine
    def _on_event(self, conv_event):
        """Handle conversation events"""

        self._execute_hook("on_event", conv_event)

        if self.get_config_option('workaround.duplicate-events'):
            if conv_event.id_ in self._cache_event_id:
                logging.warning("duplicate event {} ignored".format(conv_event.id_))
                return

            self._cache_event_id = {k: v for k, v in self._cache_event_id.items() if v > time.time()-3}
            self._cache_event_id[conv_event.id_] = time.time()

            logging.info("duplicate events workaround: event id = {} timestamp = {}".format(
                conv_event.id_, conv_event.timestamp))

        event = ConversationEvent(self, conv_event)

        yield from self.conversations.update(self._conv_list.get(conv_event.conversation_id), 
                                             source="event")

        if isinstance(conv_event, hangups.ChatMessageEvent):
            self._execute_hook("on_chat_message", event)
            asyncio.async(
                self._handlers.handle_chat_message(event)
            ).add_done_callback(lambda future: future.result())

        elif isinstance(conv_event, hangups.MembershipChangeEvent):
            self._execute_hook("on_membership_change", event)
            asyncio.async(
                self._handlers.handle_chat_membership(event)
            ).add_done_callback(lambda future: future.result())

        elif isinstance(conv_event, hangups.RenameEvent):
            self._execute_hook("on_rename", event)
            asyncio.async(
                self._handlers.handle_chat_rename(event)
            ).add_done_callback(lambda future: future.result())

        elif type(conv_event) is hangups.conversation_event.ConversationEvent:
            if conv_event._event.hangout_event:
                asyncio.async(
                    self._handlers.handle_call(event)
                ).add_done_callback(lambda future: future.result())

        else:
            logging.warning("_on_event(): unrecognised event type: {}".format(type(conv_event)))


    def _execute_hook(self, funcname, parameters=None):
        for hook in self._hooks:
            method = getattr(hook, funcname, None)
            if method:
                try:
                    method(parameters)
                except Exception as e:
                    logging.exception("HOOKS: {}".format(hook))

    def _on_disconnect(self):
        """Handle disconnecting"""
        logging.info('Connection lost!')

    def external_send_message(self, conversation_id, text):
        """
        LEGACY
            use send_html_to_conversation()
        """
        logging.warning('[DEPRECATED]: use send_html_to_conversation() instead of external_send_message()')
        self.send_html_to_conversation(conversation_id, text)

    def external_send_message_parsed(self, conversation_id, html):
        """
        LEGACY
            use send_html_to_conversation()
        """
        logging.warning('[DEPRECATED]: use send_html_to_conversation() instead of external_send_message_parsed()')
        self.send_html_to_conversation(conversation_id, html)

    def send_html_to_conversation(self, conversation_id, html, context=None):
        logging.info("sending message to conversation {}".format(conversation_id))
        self.send_message_parsed(conversation_id, html, context)

    def send_html_to_user(self, user_id, html, context=None):
        conversation = self.get_1on1_conversation(user_id)
        if not conversation:
            logging.warning("1-to-1 not found for {}".format(user_id))
            return False

        logging.info("sending message to user {}".format(user_id))
        self.send_message_parsed(conversation, html, context)
        return True

    def send_html_to_user_or_conversation(self, user_id_or_conversation_id, html, context=None):
        """Attempts send_html_to_user. If failed, attempts send_html_to_conversation"""
        logging.warning('[DEPRECATED] use send_html_to_conversation() or send_html_to_user() instead of send_html_to_user_or_conversation()')
        # NOTE: Assumption that a conversation_id will never match a user_id
        if not self.send_html_to_user(user_id_or_conversation_id, html, context):
            self.send_html_to_conversation(user_id_or_conversation_id, html, context)

    def user_self(self):
        myself = {
            "chat_id": None,
            "full_name": None,
            "email": None
        }
        User = self._user_list._self_user

        myself["chat_id"] = User.id_.chat_id

        if User.full_name: myself["full_name"] = User.full_name
        if User.emails and User.emails[0]: myself["email"] = User.emails[0]

        return myself


def main():
    """Main entry point"""
    # Build default paths for files.
    dirs = appdirs.AppDirs('hangupsbot', 'hangupsbot')
    default_log_path = os.path.join(dirs.user_data_dir, 'hangupsbot.log')
    default_cookies_path = os.path.join(dirs.user_data_dir, 'cookies.json')
    default_config_path = os.path.join(dirs.user_data_dir, 'config.json')
    default_memory_path = os.path.join(dirs.user_data_dir, 'memory.json')

    # Configure argument parser
    parser = argparse.ArgumentParser(prog='hangupsbot',
                                     formatter_class=argparse.ArgumentDefaultsHelpFormatter)
    parser.add_argument('-d', '--debug', action='store_true',
                        help=_('log detailed debugging messages'))
    parser.add_argument('--log', default=default_log_path,
                        help=_('log file path'))
    parser.add_argument('--cookies', default=default_cookies_path,
                        help=_('cookie storage path'))
    parser.add_argument('--memory', default=default_memory_path,
                        help=_('memory storage path'))
    parser.add_argument('--config', default=default_config_path,
                        help=_('config storage path'))
    parser.add_argument('--version', action='version', version='%(prog)s {}'.format(version.__version__),
                        help=_('show program\'s version number and exit'))
    args = parser.parse_args()

    # Create all necessary directories.
    for path in [args.log, args.cookies, args.config, args.memory]:
        directory = os.path.dirname(path)
        if directory and not os.path.isdir(directory):
            try:
                os.makedirs(directory)
            except OSError as e:
                sys.exit(_('Failed to create directory: {}').format(e))

    # If there is no config file in user data directory, copy default one there
    if not os.path.isfile(args.config):
        try:
            shutil.copy(os.path.abspath(os.path.join(os.path.dirname(sys.argv[0]), 'config.json')),
                        args.config)
        except (OSError, IOError) as e:
            sys.exit(_('Failed to copy default config file: {}').format(e))

    # Configure logging
    log_level = logging.DEBUG if args.debug else logging.INFO

    logging.basicConfig(filename=args.log, level=log_level, format=LOG_FORMAT, datefmt=LOG_DATE_FORMAT)

    rootLogger = logging.getLogger()

    # output logs to console
    consoleHandler = logging.StreamHandler(stream=sys.stdout)
    format = logging.Formatter(CONSOLE_FORMAT, datefmt=CONSOLE_DATE_FORMAT)
    consoleHandler.setFormatter(format)
    consoleHandler.setLevel(logging.INFO)
    rootLogger.addHandler(consoleHandler)

    # asyncio's debugging logs are VERY noisy, so adjust the log level
    logging.getLogger('asyncio').setLevel(logging.WARNING)

    # hangups log is quite verbose too, suppress so we can debug the bot
    logging.getLogger('hangups').setLevel(logging.WARNING)

    # XXX: suppress erroneous WARNINGs until https://github.com/tdryer/hangups/issues/142 resolved
    logging.getLogger('hangups.conversation').setLevel(logging.ERROR)

    #requests is freakishly noisy
    logging.getLogger("requests").setLevel(logging.INFO)

    # initialise the bot
    bot = HangupsBot(args.cookies, args.config, memory_file=args.memory)

    # start the bot
    bot.run()


if __name__ == '__main__':
    main()<|MERGE_RESOLUTION|>--- conflicted
+++ resolved
@@ -12,11 +12,7 @@
 
 import appdirs
 
-<<<<<<< HEAD
-from utils import simple_parse_to_segments, class_from_name, conversation_memory, tags
-=======
 import hangups
->>>>>>> 7a78f36e
 
 from hangups.schemas import OffTheRecordStatus
 
@@ -27,7 +23,7 @@
 from commands import command
 from handlers import handler # shim for handler decorator
 
-from utils import simple_parse_to_segments, class_from_name
+from utils import simple_parse_to_segments, class_from_name, tags
 
 import permamem
 import hooks
@@ -593,16 +589,8 @@
                                                    self._user_list,
                                                    initial_data.sync_timestamp)
 
-<<<<<<< HEAD
-        self._conv_list.on_event.add_observer(self._on_event)
-
-        self._client.on_state_update.add_observer(self._on_status_changes)
-
-        self.conversations = conversation_memory(self)
+        self.conversations = yield from permamem.initialise_permanent_memory(self)
         self.tags = tags(self)
-=======
-        self.conversations = yield from permamem.initialise_permanent_memory(self)
->>>>>>> 7a78f36e
 
         plugins.load(self, command)
 
