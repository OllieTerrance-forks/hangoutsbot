#!/usr/bin/env python3
import os, sys, argparse, logging, shutil, asyncio, time, signal

import gettext
gettext.install('hangupsbot', localedir=os.path.join(os.path.dirname(__file__), 'locale'))

import appdirs
import hangups

from utils import simple_parse_to_segments, class_from_name
from hangups.ui.utils import get_conv_name
try:
    from hangups.schemas import OffTheRecordStatus
except ImportError:
    print("WARNING: hangups library out of date!")

import config
import handlers
import version
from commands import command

import hooks
import sinks
import plugins


LOG_FORMAT = '%(asctime)s - %(name)s - %(levelname)s - %(message)s'


class SuppressHandler(Exception):
    pass

class SuppressAllHandlers(Exception):
    pass

class SuppressEventHandling(Exception):
    pass

class HangupsBotExceptions:
    def __init__(self):
        self.SuppressHandler = SuppressHandler
        self.SuppressAllHandlers = SuppressAllHandlers
        self.SuppressEventHandling = SuppressEventHandling


class FakeConversation(object):
    def __init__(self, _client, id_):
        self._client = _client
        self.id_ = id_

    @asyncio.coroutine
    def send_message(self, segments, image_id=None, otr_status=None):
        if segments:
            serialised_segments = [seg.serialize() for seg in segments]
        else:
            serialised_segments = None

        try:
            yield from self._client.sendchatmessage(self.id_, serialised_segments, image_id=image_id, otr_status=otr_status)
        except (TypeError, AttributeError):
            # in the event the hangups library doesn't support image sending
            try:
                yield from self._client.sendchatmessage(self.id_, serialised_segments, otr_status=otr_status)
            except (TypeError, AttributeError):
                # in the event the hangups library doesn't support otr_status (note that image support assumes otr_status support)
                yield from self._client.sendchatmessage(self.id_, serialised_segments)


class ConversationEvent(object):
    """Conversation event"""
    def __init__(self, bot, conv_event):
        self.conv_event = conv_event
        self.conv_id = conv_event.conversation_id
        self.conv = bot._conv_list.get(self.conv_id)
        self.event_id = conv_event.id_
        self.user_id = conv_event.user_id
        self.user = self.conv.get_user(self.user_id)
        self.timestamp = conv_event.timestamp
        self.text = conv_event.text.strip() if isinstance(conv_event, hangups.ChatMessageEvent) else ''

    def print_debug(self):
        """Print informations about conversation event"""
        print(_('eid/dtime: {}/{}').format(self.event_id, self.timestamp.astimezone(tz=None).strftime('%Y-%m-%d %H:%M:%S')))
        print(_('cid/cname: {}/{}').format(self.conv_id, get_conv_name(self.conv, truncate=True)))
        if(self.user_id.chat_id == self.user_id.gaia_id):
            print(_('uid/uname: {}/{}').format(self.user_id.chat_id, self.user.full_name))
        else:
            print(_('uid/uname: {}!{}/{}').format(self.user_id.chat_id, self.user_id.gaia_id, self.user.full_name))
        print(_('txtlen/tx: {}/{}').format(len(self.text), self.text))
        print(_('eventdump: completed --8<--'))


class HangupsBot(object):
    """Hangouts bot listening on all conversations"""
    def __init__(self, cookies_path, config_path, max_retries=5, memory_file=None):
        self.Exceptions = HangupsBotExceptions()

        self.shared = {} # safe place to store references to objects

        self._client = None
        self._cookies_path = cookies_path
        self._max_retries = max_retries

        # These are populated by on_connect when it's called.
        self._conv_list = None # hangups.ConversationList
        self._user_list = None # hangups.UserList
        self._handlers = None # handlers.py::EventHandler

        self._cache_event_id = {} # workaround for duplicate events

        # Load config file
        self.config = config.Config(config_path)

        # load in previous memory, or create new one
        self.memory = None
        if memory_file:
            print(_("HangupsBot: memory file will be used: {}").format(memory_file))
            self.memory = config.Config(memory_file)
            if not os.path.isfile(memory_file):
                try:
                    print(_("creating memory file: {}").format(memory_file))
                    self.memory.force_taint()
                    self.memory.save()
                except (OSError, IOError) as e:
                    sys.exit(_('failed to create default memory file: {}').format(e))

        # Handle signals on Unix
        # (add_signal_handler is not implemented on Windows)
        try:
            loop = asyncio.get_event_loop()
            for signum in (signal.SIGINT, signal.SIGTERM):
                loop.add_signal_handler(signum, lambda: self.stop())
        except NotImplementedError:
            pass

    def register_shared(self, id, objectref):
        if id in self.shared:
            raise RuntimeError(_("{} already registered in shared").format(id))
        self.shared[id] = objectref

    def call_shared(self, id, *args, **kwargs):
        object = self.shared[id]
        if hasattr(object, '__call__'):
            return object(*args, **kwargs)
        else:
            return object

    def login(self, cookies_path):
        """Login to Google account"""
        # Authenticate Google user and save auth cookies
        # (or load already saved cookies)
        try:
            cookies = hangups.auth.get_auth_stdin(cookies_path)
            return cookies
        except hangups.GoogleAuthError as e:
            print(_('Login failed ({})').format(e))
            return False

    def run(self):
        """Connect to Hangouts and run bot"""
        cookies = self.login(self._cookies_path)
        if cookies:
            # Start asyncio event loop
            loop = asyncio.get_event_loop()

            # initialise pluggable framework
            hooks.load(self)
            sinks.start(self, loop)

            # Connect to Hangouts
            # If we are forcefully disconnected, try connecting again
            for retry in range(self._max_retries):
                try:
                    # create Hangups client (recreate if its a retry)
                    self._client = hangups.Client(cookies)
                    self._client.on_connect.add_observer(self._on_connect)
                    self._client.on_disconnect.add_observer(self._on_disconnect)

                    loop.run_until_complete(self._client.connect())
                    sys.exit(0)
                except Exception as e:
                    logging.exception(_("unrecoverable low-level error"))
                    print(_('Client unexpectedly disconnected:\n{}').format(e))
                    print(_('Waiting {} seconds...').format(5 + retry * 5))
                    time.sleep(5 + retry * 5)
                    print(_('Trying to connect again (try {} of {})...').format(retry + 1, self._max_retries))
            print(_('Maximum number of retries reached! Exiting...'))
        sys.exit(1)

    def stop(self):
        """Disconnect from Hangouts"""
        asyncio.async(
            self._client.disconnect()
        ).add_done_callback(lambda future: future.result())

    def send_message(self, conversation, text, context=None):
        """"Send simple chat message"""
        self.send_message_segments(
            conversation,
            [hangups.ChatMessageSegment(text)],
            context)

    def send_message_parsed(self, conversation, html, context=None):
        segments = simple_parse_to_segments(html)
        self.send_message_segments(conversation, segments, context)

    def send_message_segments(self, conversation, segments, context=None, image_id=None):
        """Send chat message segments"""
        otr_status = None

        # Ignore if the user hasn't typed a message.
        if type(segments) is list and len(segments) == 0:
            return


        # add default context if none exists
        if not context:
            context = {}
        context["base"] = self._messagecontext_legacy()

        # reduce conversation to the only things we need: the id and history
        if isinstance(conversation, (FakeConversation, hangups.conversation.Conversation)):
            conversation_id = conversation.id_
            # Turn history off if it's off in the conversation
            try:
                otr_status = (OffTheRecordStatus.OFF_THE_RECORD
                    if conversation.is_off_the_record
                    else OffTheRecordStatus.ON_THE_RECORD)
<<<<<<< HEAD
            except AttributeError:
=======
            except (KeyError, AttributeError):
>>>>>>> 8d178039
                pass
        elif isinstance(conversation, str):
            conversation_id = conversation
            # Turn history off if it's off in the conversation
            try:
                otr_status = (OffTheRecordStatus.OFF_THE_RECORD
                    if self._conv_list.get(conversation).is_off_the_record
                    else OffTheRecordStatus.ON_THE_RECORD)
<<<<<<< HEAD
            except AttributeError:
=======
            except (KeyError, AttributeError):
>>>>>>> 8d178039
                pass
        else:
            raise ValueError(_('could not identify conversation id'))

        # by default, a response always goes into a single conversation only
        broadcast_list = [(conversation_id, segments)]

        asyncio.async(
            self._begin_message_sending(broadcast_list, context, image_id=image_id, otr_status=otr_status)
        ).add_done_callback(self._on_message_sent)

    @asyncio.coroutine
    def _begin_message_sending(self, broadcast_list, context, image_id=None, otr_status=None):
        try:
            yield from self._handlers.run_pluggable_omnibus("sending", self, broadcast_list, context)
        except self.Exceptions.SuppressEventHandling:
            print(_("_begin_message_sending(): SuppressEventHandling"))
            return
        except:
            raise

        debug_sending = False
        if logging.getLogger().getEffectiveLevel() == logging.DEBUG:
            debug_sending = True

        if debug_sending:
            print(_("_begin_message_sending(): global context: {}").format(context))

        for response in broadcast_list:
            if debug_sending:
                print(_("_begin_message_sending(): {}").format(response[0]))

            # send messages using FakeConversation as a workaround
            _fc = FakeConversation(self._client, response[0])
            yield from _fc.send_message(response[1], image_id=image_id, otr_status=otr_status)

    def list_conversations(self):
        """List all active conversations"""
        try:
            _all_conversations = self._conv_list.get_all()
            convs = _all_conversations
            logging.info(_("list_conversations() returned {} conversation(s)").format(len(convs)))
        except Exception as e:
            logging.exception(_("list_conversations()"))
            raise

        return convs

    def get_users_in_conversation(self, conv_ids):
        """list all users in supplied conv_id(s).
        supply many conv_id as a list.
        """
        if isinstance(conv_ids, str):
            conv_ids = [conv_ids]
        all_users = []
        conv_ids = list(set(conv_ids))
        for conversation in self.list_conversations():
            for room_id in conv_ids:
                if room_id in conversation.id_:
                    all_users += conversation.users
        all_users = list(set(all_users))
        return all_users

    def get_config_option(self, option):
        return self.config.get_option(option)

    def get_config_suboption(self, conv_id, option):
        return self.config.get_suboption("conversations", conv_id, option)

    def get_memory_option(self, option):
        return self.memory.get_option(option)

    def get_memory_suboption(self, user_id, option):
        return self.memory.get_suboption("user_data", user_id, option)

    def user_memory_set(self, chat_id, keyname, keyvalue):
        self.initialise_memory(chat_id, "user_data")
        self.memory.set_by_path(["user_data", chat_id, keyname], keyvalue)
        self.memory.save()

    def user_memory_get(self, chat_id, keyname):
        value = None
        try:
            self.initialise_memory(chat_id, "user_data")
            value = self.memory.get_by_path(["user_data", chat_id, keyname])
        except KeyError:
            pass
        return value

    def conversation_memory_set(self, conv_id, keyname, keyvalue):
        self.initialise_memory(conv_id, "conv_data")
        self.memory.set_by_path(["conv_data", conv_id, keyname], keyvalue)
        self.memory.save()

    def conversation_memory_get(self, conv_id, keyname):
        value = None
        try:
            self.initialise_memory(conv_id, "conv_data")
            value = self.memory.get_by_path(["conv_data", conv_id, keyname])
        except KeyError:
            pass
        return value

    def print_conversations(self):
        print(_('Conversations:'))
        for c in self.list_conversations():
            print('  {} ({}) u:{}'.format(get_conv_name(c, truncate=True), c.id_, len(c.users)))
            for u in c.users:
                print('    {} ({}) {}'.format(u.first_name, u.full_name, u.id_.chat_id))
        print()

    def get_1on1_conversation(self, chat_id):
        self.initialise_memory(chat_id, "user_data")

        if self.memory.exists(["user_data", chat_id, "optout"]):
            if self.memory.get_by_path(["user_data", chat_id, "optout"]):
                return False

        conversation = None

        if self.memory.exists(["user_data", chat_id, "1on1"]):
            conversation_id = self.memory.get_by_path(["user_data", chat_id, "1on1"])
            conversation = FakeConversation(self._client, conversation_id)
            logging.info(_("memory: {} is 1on1 with {}").format(conversation_id, chat_id))
        else:
            for c in self.list_conversations():
                if len(c.users) == 2:
                    for u in c.users:
                        if u.id_.chat_id == chat_id:
                            conversation = c
                            break

            if conversation is not None:
                # remember the conversation so we don't have to do this again
                self.memory.set_by_path(["user_data", chat_id, "1on1"], conversation.id_)
                self.memory.save()

        return conversation

    def initialise_memory(self, chat_id, datatype):
        if not self.memory.exists([datatype]):
            # create the datatype grouping if it does not exist
            self.memory.set_by_path([datatype], {})

        if not self.memory.exists([datatype, chat_id]):
            # create the memory
            self.memory.set_by_path([datatype, chat_id], {})

    def messagecontext(self, source, importance, tags):
        return {
            "source": source,
            "importance": importance,
            "tags": tags
        }

    def _messagecontext_legacy(self):
        return self.messagecontext("unknown", 50, ["legacy"])

<<<<<<< HEAD
=======
    def _load_plugins(self):
        plugin_list = self.get_config_option('plugins')
        if plugin_list is None:
            print(_("HangupsBot: config.plugins is not defined, using ALL"))
            plugin_path = os.path.dirname(os.path.realpath(sys.argv[0])) + os.sep + "plugins"
            plugin_list = [ os.path.splitext(f)[0]  # take only base name (no extension)...
                for f in os.listdir(plugin_path)    # ...by iterating through each node in the plugin_path...
                    if os.path.isfile(os.path.join(plugin_path,f))
                        and not f.startswith(("_", ".")) # ...that does not start with _ .
                        and f.endswith(".py")] # ...and must end with .py

        for module in plugin_list:
            module_path = "plugins.{}".format(module)

            try:
                exec("import {}".format(module_path))
            except Exception as e:
                message = "{} @ {}".format(e, module_path)
                print(_("EXCEPTION during plugin import: {}").format(message))
                logging.exception(message)
                continue

            print(_("plugin: {}").format(module))
            public_functions = [o for o in getmembers(sys.modules[module_path], isfunction)]

            candidate_commands = []

            """
            pass 1: run _initialise()/_initialize() and filter out "hidden" functions

            legacy notice:
            older plugins will return a list of user-available functions via _initialise/_initialize().
            this LEGACY behaviour will continue to be supported. however, it is HIGHLY RECOMMENDED to
            use register_user_command(<LIST command_names>) and register_admin_command(<LIST command_names>)
            for better security
            """
            available_commands = False # default: ALL
            try:
                self._handlers.plugin_preinit_stats((module, module_path))
                for function_name, the_function in public_functions:
                    if function_name ==  "_initialise" or function_name ==  "_initialize":
                        try:
                            _return = the_function(self._handlers, bot=self)
                        except TypeError as e:
                            # implement legacy support for plugins that don't support the bot reference
                            _return = the_function(self._handlers)
                        if type(_return) is list:
                            available_commands = _return
                    elif function_name.startswith("_"):
                        pass
                    else:
                        candidate_commands.append((function_name, the_function))
                if available_commands is False:
                    # implicit init, legacy support: assume all candidate_commands are user-available
                    self._handlers.register_user_command([function_name for function_name, function in candidate_commands])
                elif available_commands is []:
                    # explicit init, no user-available commands
                    pass
                else:
                    # explicit init, legacy support: _initialise() returned user-available commands
                    self._handlers.register_user_command(available_commands)
            except Exception as e:
                message = "{} @ {}".format(e, module_path)
                print(_("EXCEPTION during plugin init: {}").format(message))
                logging.exception(message)
                continue # skip this, attempt next plugin

            """
            pass 2: register filtered functions
            """
            plugin_tracking = self._handlers.plugin_get_stats()
            explicit_admin_commands = plugin_tracking["commands"]["admin"]
            all_commands = plugin_tracking["commands"]["all"]
            registered_commands = []
            for function_name, the_function in candidate_commands:
                if function_name in all_commands:
                    command.register(the_function)
                    text_function_name = function_name
                    if function_name in explicit_admin_commands:
                        text_function_name = "*" + text_function_name
                    registered_commands.append(text_function_name)

            if registered_commands:
                print(_("added: {}").format(", ".join(registered_commands)))

        self._handlers.all_plugins_loaded()


    def _start_sinks(self, shared_loop):
        jsonrpc_sinks = self.get_config_option('jsonrpc')
        itemNo = -1
        threads = []

        if isinstance(jsonrpc_sinks, list):
            for sinkConfig in jsonrpc_sinks:
                itemNo += 1

                try:
                    module = sinkConfig["module"].split(".")
                    if len(module) < 4:
                        print(_("config.jsonrpc[{}].module should have at least 4 packages {}").format(itemNo, module))
                        continue
                    module_name = ".".join(module[0:-1])
                    class_name = ".".join(module[-1:])
                    if not module_name or not class_name:
                        print(_("config.jsonrpc[{}].module must be a valid package name").format(itemNo))
                        continue

                    certfile = sinkConfig["certfile"]
                    if not certfile:
                        print(_("config.jsonrpc[{}].certfile must be configured").format(itemNo))
                        continue

                    name = sinkConfig["name"]
                    port = sinkConfig["port"]
                except KeyError as e:
                    print(_("config.jsonrpc[{}] missing keyword").format(itemNo), e)
                    continue

                # start up rpc listener in a separate thread
                print(_("_start_sinks(): {}").format(module))
                t = Thread(target=start_listening, args=(
                  self,
                  shared_loop,
                  name,
                  port,
                  certfile,
                  class_from_name(module_name, class_name),
                  module_name))

                t.daemon = True
                t.start()

                threads.append(t)

        message = _("_start_sinks(): {} sink thread(s) started").format(len(threads))
        logging.info(message)

    def _load_hooks(self):
        hook_packages = self.get_config_option('hooks')
        itemNo = -1
        self._hooks = []

        if isinstance(hook_packages, list):
            for hook_config in hook_packages:
                try:
                    module = hook_config["module"].split(".")
                    if len(module) < 4:
                        print(_("config.hooks[{}].module should have at least 4 packages {}").format(itemNo, module))
                        continue
                    module_name = ".".join(module[0:-1])
                    class_name = ".".join(module[-1:])
                    if not module_name or not class_name:
                        print(_("config.hooks[{}].module must be a valid package name").format(itemNo))
                        continue
                except KeyError as e:
                    print(_("config.hooks[{}] missing keyword").format(itemNo), e)
                    continue

                theClass = class_from_name(module_name, class_name)
                theClass._bot = self
                if "config" in hook_config:
                    # allow separate configuration file to be loaded
                    theClass._config = hook_config["config"]

                if theClass.init():
                    print(_("_load_hooks(): {}").format(module))
                    self._hooks.append(theClass)
                else:
                    print(_("_load_hooks(): hook failed to initialise"))

        message = _("_load_hooks(): {} hook(s) loaded").format(len(self._hooks))
        logging.info(message)

>>>>>>> 8d178039
    def _on_message_sent(self, future):
        """Handle showing an error if a message fails to send"""
        try:
            future.result()
        except hangups.NetworkError:
            print(_('_on_message_sent(): failed to send message'))

    @asyncio.coroutine
    def _on_connect(self, initial_data):
        """Handle connecting for the first time"""
        print(_('Connected!'))
        self._handlers = handlers.EventHandler(self)
<<<<<<< HEAD
        self._user_list = hangups.UserList(self._client,
                                           initial_data.self_entity,
                                           initial_data.entities,
                                           initial_data.conversation_participants)
=======

        self._user_list = yield from hangups.user.build_user_list(
            self._client, initial_data
        )
>>>>>>> 8d178039
        self._conv_list = hangups.ConversationList(self._client,
                                                   initial_data.conversation_states,
                                                   self._user_list,
                                                   initial_data.sync_timestamp)
        self._conv_list.on_event.add_observer(self._on_event)

        plugins.load(self, command)

    def _on_event(self, conv_event):
        """Handle conversation events"""

        self._execute_hook("on_event", conv_event)

        if self.get_config_option('workaround.duplicate-events'):
            if conv_event.id_ in self._cache_event_id:
                message = _("_on_event(): ignoring duplicate event {}").format(conv_event.id_)
                print(message)
                logging.warning(message)
                return
            self._cache_event_id = {k: v for k, v in self._cache_event_id.items() if v > time.time()-3}
            self._cache_event_id[conv_event.id_] = time.time()
            print("{} {}".format(conv_event.id_, conv_event.timestamp))

        event = ConversationEvent(self, conv_event)

        if isinstance(conv_event, hangups.ChatMessageEvent):
            self._execute_hook("on_chat_message", event)
            asyncio.async(self._handlers.handle_chat_message(event))

        elif isinstance(conv_event, hangups.MembershipChangeEvent):
            self._execute_hook("on_membership_change", event)
            asyncio.async(self._handlers.handle_chat_membership(event))

        elif isinstance(conv_event, hangups.RenameEvent):
            self._execute_hook("on_rename", event)
            asyncio.async(self._handlers.handle_chat_rename(event))

    def _execute_hook(self, funcname, parameters=None):
        for hook in self._hooks:
            method = getattr(hook, funcname, None)
            if method:
                try:
                    method(parameters)
                except Exception as e:
                    message = _("_execute_hooks()"), hook, e
                    print(message)
                    logging.exception(message)

    def _on_disconnect(self):
        """Handle disconnecting"""
        print(_('Connection lost!'))

    def external_send_message(self, conversation_id, text):
        """
        LEGACY
            use send_html_to_conversation()
        """
        print(_('DEPRECATED: external_send_message(), use send_html_to_conversation()'))
        self.send_html_to_conversation(conversation_id, text)

    def external_send_message_parsed(self, conversation_id, html):
        """
        LEGACY
            use send_html_to_conversation()
        """
        print(_('DEPRECATED: external_send_message_parsed(), use send_html_to_conversation()'))
        self.send_html_to_conversation(conversation_id, html)

    def send_html_to_conversation(self, conversation_id, html, context=None):
        print(_('send_html_to_conversation(): sending to {}').format(conversation_id))
        self.send_message_parsed(conversation_id, html, context)

    def send_html_to_user(self, user_id, html, context=None):
        conversation = self.get_1on1_conversation(user_id)
        if not conversation:
            print(_('send_html_to_user(): 1-to-1 conversation not found'))
            return False
        print(_('send_html_to_user(): sending to {}').format(user_id))
        self.send_message_parsed(conversation, html, context)
        return True

    def send_html_to_user_or_conversation(self, user_id_or_conversation_id, html, context=None):
        """Attempts send_html_to_user. If failed, attempts send_html_to_conversation"""
        # NOTE: Assumption that a conversation_id will never match a user_id
        if not self.send_html_to_user(user_id_or_conversation_id, html, context):
            self.send_html_to_conversation(user_id_or_conversation_id, html, context)
        print(_('DEPRECATED: send_html_to_user_or_conversation(), use send_html_to_conversation() or send_html_to_user()'))

    def user_self(self):
        myself = {
            "chat_id": None,
            "full_name": None,
            "email": None
        }
        User = self._user_list._self_user

        myself["chat_id"] = User.id_.chat_id

        if User.full_name: myself["full_name"] = User.full_name
        if User.emails and User.emails[0]: myself["email"] = User.emails[0]

        return myself


def main():
    """Main entry point"""
    # Build default paths for files.
    dirs = appdirs.AppDirs('hangupsbot', 'hangupsbot')
    default_log_path = os.path.join(dirs.user_data_dir, 'hangupsbot.log')
    default_cookies_path = os.path.join(dirs.user_data_dir, 'cookies.json')
    default_config_path = os.path.join(dirs.user_data_dir, 'config.json')
    default_memory_path = os.path.join(dirs.user_data_dir, 'memory.json')

    # Configure argument parser
    parser = argparse.ArgumentParser(prog='hangupsbot',
                                     formatter_class=argparse.ArgumentDefaultsHelpFormatter)
    parser.add_argument('-d', '--debug', action='store_true',
                        help=_('log detailed debugging messages'))
    parser.add_argument('--log', default=default_log_path,
                        help=_('log file path'))
    parser.add_argument('--cookies', default=default_cookies_path,
                        help=_('cookie storage path'))
    parser.add_argument('--memory', default=default_memory_path,
                        help=_('memory storage path'))
    parser.add_argument('--config', default=default_config_path,
                        help=_('config storage path'))
    parser.add_argument('--version', action='version', version='%(prog)s {}'.format(version.__version__),
                        help=_('show program\'s version number and exit'))
    args = parser.parse_args()

    # Create all necessary directories.
    for path in [args.log, args.cookies, args.config, args.memory]:
        directory = os.path.dirname(path)
        if directory and not os.path.isdir(directory):
            try:
                os.makedirs(directory)
            except OSError as e:
                sys.exit(_('Failed to create directory: {}').format(e))

    # If there is no config file in user data directory, copy default one there
    if not os.path.isfile(args.config):
        try:
            shutil.copy(os.path.abspath(os.path.join(os.path.dirname(sys.argv[0]), 'config.json')),
                        args.config)
        except (OSError, IOError) as e:
            sys.exit(_('Failed to copy default config file: {}').format(e))

    # Configure logging
    log_level = logging.DEBUG if args.debug else logging.INFO
    logging.basicConfig(filename=args.log, level=log_level, format=LOG_FORMAT)
    # asyncio's debugging logs are VERY noisy, so adjust the log level
    logging.getLogger('asyncio').setLevel(logging.WARNING)
    # hangups log is quite verbose too, suppress so we can debug the bot
    logging.getLogger('hangups').setLevel(logging.WARNING)

    # initialise the bot
    bot = HangupsBot(args.cookies, args.config, memory_file=args.memory)

    # start the bot
    bot.run()


if __name__ == '__main__':
    main()<|MERGE_RESOLUTION|>--- conflicted
+++ resolved
@@ -226,11 +226,7 @@
                 otr_status = (OffTheRecordStatus.OFF_THE_RECORD
                     if conversation.is_off_the_record
                     else OffTheRecordStatus.ON_THE_RECORD)
-<<<<<<< HEAD
-            except AttributeError:
-=======
             except (KeyError, AttributeError):
->>>>>>> 8d178039
                 pass
         elif isinstance(conversation, str):
             conversation_id = conversation
@@ -239,11 +235,7 @@
                 otr_status = (OffTheRecordStatus.OFF_THE_RECORD
                     if self._conv_list.get(conversation).is_off_the_record
                     else OffTheRecordStatus.ON_THE_RECORD)
-<<<<<<< HEAD
-            except AttributeError:
-=======
             except (KeyError, AttributeError):
->>>>>>> 8d178039
                 pass
         else:
             raise ValueError(_('could not identify conversation id'))
@@ -402,183 +394,6 @@
     def _messagecontext_legacy(self):
         return self.messagecontext("unknown", 50, ["legacy"])
 
-<<<<<<< HEAD
-=======
-    def _load_plugins(self):
-        plugin_list = self.get_config_option('plugins')
-        if plugin_list is None:
-            print(_("HangupsBot: config.plugins is not defined, using ALL"))
-            plugin_path = os.path.dirname(os.path.realpath(sys.argv[0])) + os.sep + "plugins"
-            plugin_list = [ os.path.splitext(f)[0]  # take only base name (no extension)...
-                for f in os.listdir(plugin_path)    # ...by iterating through each node in the plugin_path...
-                    if os.path.isfile(os.path.join(plugin_path,f))
-                        and not f.startswith(("_", ".")) # ...that does not start with _ .
-                        and f.endswith(".py")] # ...and must end with .py
-
-        for module in plugin_list:
-            module_path = "plugins.{}".format(module)
-
-            try:
-                exec("import {}".format(module_path))
-            except Exception as e:
-                message = "{} @ {}".format(e, module_path)
-                print(_("EXCEPTION during plugin import: {}").format(message))
-                logging.exception(message)
-                continue
-
-            print(_("plugin: {}").format(module))
-            public_functions = [o for o in getmembers(sys.modules[module_path], isfunction)]
-
-            candidate_commands = []
-
-            """
-            pass 1: run _initialise()/_initialize() and filter out "hidden" functions
-
-            legacy notice:
-            older plugins will return a list of user-available functions via _initialise/_initialize().
-            this LEGACY behaviour will continue to be supported. however, it is HIGHLY RECOMMENDED to
-            use register_user_command(<LIST command_names>) and register_admin_command(<LIST command_names>)
-            for better security
-            """
-            available_commands = False # default: ALL
-            try:
-                self._handlers.plugin_preinit_stats((module, module_path))
-                for function_name, the_function in public_functions:
-                    if function_name ==  "_initialise" or function_name ==  "_initialize":
-                        try:
-                            _return = the_function(self._handlers, bot=self)
-                        except TypeError as e:
-                            # implement legacy support for plugins that don't support the bot reference
-                            _return = the_function(self._handlers)
-                        if type(_return) is list:
-                            available_commands = _return
-                    elif function_name.startswith("_"):
-                        pass
-                    else:
-                        candidate_commands.append((function_name, the_function))
-                if available_commands is False:
-                    # implicit init, legacy support: assume all candidate_commands are user-available
-                    self._handlers.register_user_command([function_name for function_name, function in candidate_commands])
-                elif available_commands is []:
-                    # explicit init, no user-available commands
-                    pass
-                else:
-                    # explicit init, legacy support: _initialise() returned user-available commands
-                    self._handlers.register_user_command(available_commands)
-            except Exception as e:
-                message = "{} @ {}".format(e, module_path)
-                print(_("EXCEPTION during plugin init: {}").format(message))
-                logging.exception(message)
-                continue # skip this, attempt next plugin
-
-            """
-            pass 2: register filtered functions
-            """
-            plugin_tracking = self._handlers.plugin_get_stats()
-            explicit_admin_commands = plugin_tracking["commands"]["admin"]
-            all_commands = plugin_tracking["commands"]["all"]
-            registered_commands = []
-            for function_name, the_function in candidate_commands:
-                if function_name in all_commands:
-                    command.register(the_function)
-                    text_function_name = function_name
-                    if function_name in explicit_admin_commands:
-                        text_function_name = "*" + text_function_name
-                    registered_commands.append(text_function_name)
-
-            if registered_commands:
-                print(_("added: {}").format(", ".join(registered_commands)))
-
-        self._handlers.all_plugins_loaded()
-
-
-    def _start_sinks(self, shared_loop):
-        jsonrpc_sinks = self.get_config_option('jsonrpc')
-        itemNo = -1
-        threads = []
-
-        if isinstance(jsonrpc_sinks, list):
-            for sinkConfig in jsonrpc_sinks:
-                itemNo += 1
-
-                try:
-                    module = sinkConfig["module"].split(".")
-                    if len(module) < 4:
-                        print(_("config.jsonrpc[{}].module should have at least 4 packages {}").format(itemNo, module))
-                        continue
-                    module_name = ".".join(module[0:-1])
-                    class_name = ".".join(module[-1:])
-                    if not module_name or not class_name:
-                        print(_("config.jsonrpc[{}].module must be a valid package name").format(itemNo))
-                        continue
-
-                    certfile = sinkConfig["certfile"]
-                    if not certfile:
-                        print(_("config.jsonrpc[{}].certfile must be configured").format(itemNo))
-                        continue
-
-                    name = sinkConfig["name"]
-                    port = sinkConfig["port"]
-                except KeyError as e:
-                    print(_("config.jsonrpc[{}] missing keyword").format(itemNo), e)
-                    continue
-
-                # start up rpc listener in a separate thread
-                print(_("_start_sinks(): {}").format(module))
-                t = Thread(target=start_listening, args=(
-                  self,
-                  shared_loop,
-                  name,
-                  port,
-                  certfile,
-                  class_from_name(module_name, class_name),
-                  module_name))
-
-                t.daemon = True
-                t.start()
-
-                threads.append(t)
-
-        message = _("_start_sinks(): {} sink thread(s) started").format(len(threads))
-        logging.info(message)
-
-    def _load_hooks(self):
-        hook_packages = self.get_config_option('hooks')
-        itemNo = -1
-        self._hooks = []
-
-        if isinstance(hook_packages, list):
-            for hook_config in hook_packages:
-                try:
-                    module = hook_config["module"].split(".")
-                    if len(module) < 4:
-                        print(_("config.hooks[{}].module should have at least 4 packages {}").format(itemNo, module))
-                        continue
-                    module_name = ".".join(module[0:-1])
-                    class_name = ".".join(module[-1:])
-                    if not module_name or not class_name:
-                        print(_("config.hooks[{}].module must be a valid package name").format(itemNo))
-                        continue
-                except KeyError as e:
-                    print(_("config.hooks[{}] missing keyword").format(itemNo), e)
-                    continue
-
-                theClass = class_from_name(module_name, class_name)
-                theClass._bot = self
-                if "config" in hook_config:
-                    # allow separate configuration file to be loaded
-                    theClass._config = hook_config["config"]
-
-                if theClass.init():
-                    print(_("_load_hooks(): {}").format(module))
-                    self._hooks.append(theClass)
-                else:
-                    print(_("_load_hooks(): hook failed to initialise"))
-
-        message = _("_load_hooks(): {} hook(s) loaded").format(len(self._hooks))
-        logging.info(message)
-
->>>>>>> 8d178039
     def _on_message_sent(self, future):
         """Handle showing an error if a message fails to send"""
         try:
@@ -591,17 +406,10 @@
         """Handle connecting for the first time"""
         print(_('Connected!'))
         self._handlers = handlers.EventHandler(self)
-<<<<<<< HEAD
-        self._user_list = hangups.UserList(self._client,
-                                           initial_data.self_entity,
-                                           initial_data.entities,
-                                           initial_data.conversation_participants)
-=======
 
         self._user_list = yield from hangups.user.build_user_list(
             self._client, initial_data
         )
->>>>>>> 8d178039
         self._conv_list = hangups.ConversationList(self._client,
                                                    initial_data.conversation_states,
                                                    self._user_list,
