--- conflicted
+++ resolved
@@ -249,10 +249,10 @@
             plugin_path = os.path.dirname(os.path.realpath(sys.argv[0])) + os.sep + "plugins"
             plugin_list = [ os.path.splitext(f)[0]  # take only base name (no extension)...
                 for f in os.listdir(plugin_path)    # ...by iterating through each node in the plugin_path...
-                    if os.path.isfile(os.path.join(plugin_path,f)) 
+                    if os.path.isfile(os.path.join(plugin_path,f))
                         and not f.startswith("_") ] # ...that does not start with _
 
-        for module in plugin_list: 
+        for module in plugin_list:
             module_path = "plugins.{}".format(module)
 
             exec("import {}".format(module_path))
@@ -498,21 +498,6 @@
 
     # initialise the bot
     bot = HangupsBot(args.cookies, args.config, memory_file=persist_path)
-
-<<<<<<< HEAD
-    # initialise command plugins
-    plugin_list = bot.get_config_option('plugins')
-    if plugin_list is None:
-        print("main(): config.plugins is not defined, using ALL")
-        plugin_path = os.path.dirname(os.path.realpath(sys.argv[0])) + os.sep + "plugins"
-        plugin_list = [ os.path.splitext(f)[0]  # take only base name (no extension)...
-            for f in os.listdir(plugin_path)    # ...by iterating through each node in the plugin_path...
-                if os.path.isfile(os.path.join(plugin_path,f))
-                    and not f.startswith("_") ] # ...that does not start with _
-    handlers.command.initialise_plugins(plugin_list)
-
-=======
->>>>>>> a730ff7f
     # start the bot
     bot.run()
 
