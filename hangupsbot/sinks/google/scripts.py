from http.server import BaseHTTPRequestHandler
from urllib.parse import urlparse, parse_qs

import json

class webhookReceiver(BaseHTTPRequestHandler):
    _bot = None

    def _handle_incoming(self, path, query_string, payload):
        path = path.split("/")
<<<<<<< HEAD
        conversation_id = path[1]
        if conversation_id is None:
            print(_("conversation id must be provided as part of path"))
=======
        conv_or_user_id = path[1]
        if conv_or_user_id is None:
            print(_("conversation or user id must be provided as part of path"))
>>>>>>> 8d178039
            return

        if "message" in payload:
            self._scripts_push(conv_or_user_id, payload["message"])
        else:
            print(payload)

        print(_("handler finished"))

<<<<<<< HEAD
    def _scripts_push(self, conversation_id, message):
        try:
            if not webhookReceiver._bot.send_html_to_user(conversation_id, message):
                webhookReceiver._bot.send_html_to_conversation(conversation_id, message)
=======
    def _scripts_push(self, conv_or_user_id, message):
        try:
            if not webhookReceiver._bot.send_html_to_user(conv_or_user_id, message): # Not a user id
                webhookReceiver._bot.send_html_to_conversation(conv_or_user_id, message)
>>>>>>> 8d178039
        except Exception as e:
            print(e)

    def do_POST(self):
        """
            receives post, handles it
        """
        print(_('receiving POST...'))
        data_string = self.rfile.read(int(self.headers['Content-Length'])).decode('UTF-8')
        self.send_response(200)
        message = bytes('OK', 'UTF-8')
        self.send_header("Content-type", "text")
        self.send_header("Content-length", str(len(message)))
        self.end_headers()
        self.wfile.write(message)
        print(_('connection closed'))

        # parse requested path + query string
        _parsed = urlparse(self.path)
        path = _parsed.path
        query_string = parse_qs(_parsed.query)

        print(_("incoming path: {}").format(path))

        # parse incoming data
        payload = json.loads(data_string)

        print(_("payload {}").format(payload))

        self._handle_incoming(path, query_string, payload)<|MERGE_RESOLUTION|>--- conflicted
+++ resolved
@@ -8,15 +8,9 @@
 
     def _handle_incoming(self, path, query_string, payload):
         path = path.split("/")
-<<<<<<< HEAD
-        conversation_id = path[1]
-        if conversation_id is None:
-            print(_("conversation id must be provided as part of path"))
-=======
         conv_or_user_id = path[1]
         if conv_or_user_id is None:
             print(_("conversation or user id must be provided as part of path"))
->>>>>>> 8d178039
             return
 
         if "message" in payload:
@@ -26,17 +20,10 @@
 
         print(_("handler finished"))
 
-<<<<<<< HEAD
-    def _scripts_push(self, conversation_id, message):
-        try:
-            if not webhookReceiver._bot.send_html_to_user(conversation_id, message):
-                webhookReceiver._bot.send_html_to_conversation(conversation_id, message)
-=======
     def _scripts_push(self, conv_or_user_id, message):
         try:
             if not webhookReceiver._bot.send_html_to_user(conv_or_user_id, message): # Not a user id
                 webhookReceiver._bot.send_html_to_conversation(conv_or_user_id, message)
->>>>>>> 8d178039
         except Exception as e:
             print(e)
 
