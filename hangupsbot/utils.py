--- conflicted
+++ resolved
@@ -390,17 +390,10 @@
                     filtered[convid] = convdata
         elif filter.startswith("chat_id:"):
             # return all conversations user is in
-<<<<<<< HEAD
-            chat_id = filter[8:]
-            for convid, convdata in self.catalog.items():
-                for user in convdata["users"]:
-                    if user[0][0] == chat_id:
-=======
             filter_chat_id = filter[8:]
             for convid, convdata in self.catalog.items():
                 for chat_id in convdata["participants"]:
                     if filter_chat_id == chat_id:
->>>>>>> 9ecbe4b8
                         filtered[convid] = convdata
 
         return filtered
